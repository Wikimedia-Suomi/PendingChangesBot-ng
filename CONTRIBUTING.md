# PendingChangesBot Contributing Guide

Thank you for expressing interest in contributing to PendingChangesBot! Please be sure to read this guide thoroughly before contributing as it will lessen the chances of any issues arising during the contribution process.

Of course\! Here is a table of contents for the provided guide.

# Table of Contents

1.  [Code of Conduct](https://github.com/Wikimedia-Suomi/PendingChangesBot-ng/blob/main/CODE_OF_CONDUCT.MD)
2.  [Communication](https://github.com/Wikimedia-Suomi/PendingChangesBot-ng/blob/main/CONTRIBUTING.md#communication)
3.  [Prerequisites](https://github.com/Wikimedia-Suomi/PendingChangesBot-ng/blob/main/CONTRIBUTING.md#prerequisites)
4.  [Setup Instructions](https://github.com/Wikimedia-Suomi/PendingChangesBot-ng/blob/main/CONTRIBUTING.md#setup-instructions)
    1.  [Installation](https://github.com/Wikimedia-Suomi/PendingChangesBot-ng/blob/main/CONTRIBUTING.md#installation)
    2.  [Configuring Pywikibot Superset OAuth](https://github.com/Wikimedia-Suomi/PendingChangesBot-ng/blob/main/CONTRIBUTING.md#configuring-pywikibot-superset-oauth)
    3.  [Running the database migrations](https://github.com/Wikimedia-Suomi/PendingChangesBot-ng/blob/main/CONTRIBUTING.md#running-the-database-migrations)
    4.  [Running the application](https://github.com/Wikimedia-Suomi/PendingChangesBot-ng/blob/main/CONTRIBUTING.md#running-the-application)
    5.  [Running unit tests](https://github.com/Wikimedia-Suomi/PendingChangesBot-ng/blob/main/CONTRIBUTING.md#running-unit-tests)
    6.  [Running Flake8](https://github.com/Wikimedia-Suomi/PendingChangesBot-ng/blob/main/CONTRIBUTING.md#running-flake8)
5.  [Label Meanings](https://github.com/Wikimedia-Suomi/PendingChangesBot-ng/blob/main/CONTRIBUTING.md#label-meanings)
    1.  [Status Labels](https://github.com/Wikimedia-Suomi/PendingChangesBot-ng/blob/main/CONTRIBUTING.md#status-labels)
    2.  [Type Labels](https://github.com/Wikimedia-Suomi/PendingChangesBot-ng/blob/main/CONTRIBUTING.md#type-labels)
6.  [How to Contribute](https://github.com/Wikimedia-Suomi/PendingChangesBot-ng/blob/main/CONTRIBUTING.md#how-to-contribute)
    1.  [Check Before Doing Anything](https://github.com/Wikimedia-Suomi/PendingChangesBot-ng/blob/main/CONTRIBUTING.md#check-before-doing-anything)
    2.  [Being Assigned an Issue](https://github.com/Wikimedia-Suomi/PendingChangesBot-ng/blob/main/CONTRIBUTING.md#being-assigned-an-issue)
    3.  [Branching Strategy](https://github.com/Wikimedia-Suomi/PendingChangesBot-ng/blob/main/CONTRIBUTING.md#branching-strategy)
    4.  [Commit messages](https://github.com/Wikimedia-Suomi/PendingChangesBot-ng/blob/main/CONTRIBUTING.md#commit-messages)
    5.  [Creating a Pull Request](https://github.com/Wikimedia-Suomi/PendingChangesBot-ng/blob/main/CONTRIBUTING.md#creating-a-pull-request)
    6.  [Opening an issue](https://github.com/Wikimedia-Suomi/PendingChangesBot-ng/blob/main/CONTRIBUTING.md#opening-an-issue)
7.  [Further Help](https://github.com/Wikimedia-Suomi/PendingChangesBot-ng/blob/main/CONTRIBUTING.md#further-help)

## Code of Conduct

All contributors must follow the project’s [Code of Conduct](https://github.com/Wikimedia-Suomi/PendingChangesBot-ng/blob/main/CODE_OF_CONDUCT.MD).

## Communication

It is advised to follow below mentioned pointers when trying to contact the mentors:
* If the discussion is specific to an existing issue or PR then it's best to have this discussion publicly in the comments of said issue or PR.
* If it's something specifically related to outreachy then the slack channel on Wikimediafi is the place to go.
* It's best to have discussions publicly so other contributors can benefit from it, however, if you feel uncomfortable in doing so then you are most welcome to talk to any of the mentors privately through slack (for faster replies) or email.

Mentor's Details:
* [zache-fi](https://github.com/zache-fi): zache on slack (Bots original developer in 2016 and maintainer. Mentoring Cat-a-lot Outreachy in the round 30)
* [ad_an_26_](https://github.com/ad-an-26): Adiba on slack  (Wikimedia Outreachy intern in round 30, knowledge with LLMs and mediawiki API)
* [ademolaomosanya](https://github.com/ademolaomosanya): Ademola on slack (Wikimedia Outreachy in round 30, knowledge with python)
* [Ipr1](): (finnish wikipedist and Wikimedia Finlands fiwiki developer/helpdesk person)

## Prerequisites
Before installing or running the application, ensure you have:
* Python 3
* Pip
* Virtual environment support (venv)
* Git
* Django-compatible environment
* Pywikibot configured with your Wikimedia username
* Browser access to Meta-Wiki and Superset for OAuth approval

## Setup Instructions


### Installation

1. **Fork the repository**
   * A fork is a new repository that shares code and visibility settings with the original “upstream” repository. Forks are often used to iterate on ideas or changes before they are proposed back to the upstream repository.
   * For more details about how to fork a repository, please check out the [github docs](https://docs.github.com/en/pull-requests/collaborating-with-pull-requests/working-with-forks/fork-a-repo) for it.
2. **Clone the repository**
   * Using SSH ([requires setup of ssh keys](https://docs.github.com/en/authentication/connecting-to-github-with-ssh))
   ```bash
   git clone git@github.com:Wikimedia-Suomi/PendingChangesBot-ng.git
   cd PendingChangesBot-ng
   ```
   * Using HTTPS
    ```bash
   git clone https://github.com/Wikimedia-Suomi/PendingChangesBot-ng.git
   cd PendingChangesBot-ng
   ```
3. **Check your python version** (recommended)
   * On **Windows**:
   ```bash
   python --version
   ```
   * On **macOS**:
   ```bash
   python3 --version
   ```
   Install if not found *for python3 you need to install pip3 
4. **Create and activate a virtual environment** (recommended)
   ```bash
   python3 -m venv venv
   source venv/bin/activate  # On Windows use: .venv\\Scripts\\activate
   ```
4. **Install Python dependencies**
   * On **Windows**:
   ```bash
   pip install --upgrade pip
   pip install -r requirements.txt
   ```
   * On **macOS**:
   ```bash
   pip3 install --upgrade pip
   pip3 install -r requirements.txt
   ```

### Configuring Pywikibot with OAuth

Pywikibot requires OAuth authentication to interact with Wikimedia APIs and approve Superset's OAuth client. We **strongly recommend using OAuth 1.0a** for better security.

#### Step 1: Register an OAuth 1.0a Consumer

1. **Go to the OAuth registration page**
   - Visit: <https://meta.wikimedia.org/wiki/Special:OAuthConsumerRegistration/propose>
   - Make sure you're logged into your Wikimedia account

2. **Click "Propose an OAuth 1.0a consumer"** (not OAuth 2.0)

3. **Fill in the registration form:**
   - **Application name**: `PendingChangesBot-local` (or any descriptive name)
   - **Consumer version**: `1.0`
   - **Application description**: `Local development bot for reviewing pending changes`
   - **OAuth "callback" URL**: **Leave this field completely blank**
   - Check **This consumer is for use only by [your username]**:
   - **Applicable project**: Select `*` (all projects)
   - **Types of grants**: Select "Request authorization for specific permissions"
   - **Applicable grants**: Check these permissions:
     - **Basic rights**
     - **High-volume (bot) access**
     - **Edit existing pages**
     - **Patrol changes to pages**
     - **Rollback changes to pages**
   - **Allowed IP ranges**: Leave as default (`0.0.0.0/0` and `::/0`)
   - **Public RSA key**: Leave blank
   - Check the acknowledgment box

4. **Submit and copy your tokens**
   - After submission, you'll receive **4 tokens**:
     - Consumer token
     - Consumer secret
     - Access token
     - Access secret
   - **Save these immediately. You won't see them again!**

#### Step 2: Create Your Pywikibot Configuration

1. **Option A: Copy the example template**
   ```bash
   cp user-config.py.example user-config.py
   ```

2. **Option B: Create `user-config.py` in root** with this content:
   ```python
   from collections import defaultdict as _defaultdict

<<<<<<< HEAD
   family = 'wikipedia'
   mylang = 'en'

   usernames = _defaultdict(dict)
   usernames['wikipedia']['en'] = 'YourWikipediaUsername'
   usernames['meta']['meta'] = 'YourWikipediaUsername'

   authenticate = {}
   authenticate['meta.wikimedia.org'] = (
       'CONSUMER_TOKEN',       # Replace these with your credentials
       'CONSUMER_SECRET',
       'ACCESS_TOKEN',
       'ACCESS_SECRET'
   )
   ```

3. **Replace the placeholders:**
   - Replace `'YourWikipediaUsername'` with your actual Wikipedia username
   - Replace all token placeholders with your actual OAuth tokens from Step 1

#### Step 3: Test Your OAuth Setup

1. **Test the login:**
=======
1. **Create a Pywikibot configuration**
   ```bash
   ce app
   echo "usernames['meta']['meta'] = 'WIKIMEDIA_USERNAME'" > user-config.py
   ```

3. **Log in with Pywikibot**
   * On **Windows**:
>>>>>>> a335da71
   ```bash
   python3 -m pywikibot.scripts.login -site:meta
   ```

2. **Expected output:**
   ```
<<<<<<< HEAD
   Logged in on meta:meta as YourUsername.
   ```

3. **If successful**, a login cookie will be created

#### Step 4: Approve Superset's OAuth Client
=======
   * On **macOS**:
   ```bash
   python3 -m pywikibot.scripts.login -site:meta
   ```
   The command should report `Logged in on metawiki` and create a persistent login
   cookie at `~/.pywikibot/pywikibot.lwp`.
>>>>>>> a335da71

1. **While logged in to Meta-Wiki**, visit:
   - <https://superset.wmcloud.org/login/>

2. **Authorize the OAuth request** for Superset
   - You should be redirected to Superset's interface after approval

#### Troubleshooting Common Issues

**Problem: `SyntaxError: source code string cannot contain null bytes`**
- **Cause**: Your `user-config.py` file is corrupted or contains hidden binary characters
- **Solution**: Delete the file and recreate it from scratch using the template above

**Problem: `NoUsernameError: Logged in as X but expect as Y`**
- **Cause**: Username mismatch between OAuth tokens and `user-config.py`
- **Solution**: Update `usernames` to match your actual Wikipedia username

**Problem: `UserWarning: Configuration variable "defaultdict" is defined but unknown`**
- **Cause**: Importing `defaultdict` without underscore prefix
- **Solution**: Use `from collections import defaultdict as _defaultdict`

**Problem: `Invalid value provided` for OAuth callback URL**
- **Cause**: Trying to enter a value in the callback URL field
- **Solution**: Leave the "OAuth callback URL" field **completely blank**

**Problem: OAuth login fails with `401 Unauthorized`**
- **Cause**: Incorrect or expired OAuth tokens
- **Solution**: Register a new OAuth consumer and update your tokens

#### Security Best Practices

- **Never commit** `user-config.py` to git (already in `.gitignore`)
- **Never share** your OAuth tokens publicly
- **Use owner-only consumers** for local development
- **Grant minimal permissions** – only what you need
- **Regenerate tokens** if compromised

Need help? Ask in the Slack channel or open an issue!

### Running the database migrations
   ```bash
   cd app
   ```
   * On **Windows**:
   ```bash
   python manage.py makemigrations
   python manage.py migrate
   ```
   * On **macOS**:
   ```bash
   python3 manage.py makemigrations
   python3 manage.py migrate
   ```

### Running the application

The Django project serves both the API and the Vue.js frontend from the same codebase.

   ```bash
   cd app
   ```
   * On **Windows**:
   ```bash
   python manage.py runserver
   ```
   * On **macOS**:
   ```bash
   python3 manage.py runserver
   ```

Open <http://127.0.0.1:8000/> in your browser to use the interface. JSON endpoints are
available under `/api/wikis/<wiki_id>/…`, for example `/api/wikis/1/pending/`.

### Running unit tests

Unit tests live in the Django backend project. Run them from the `app/` directory so Django can locate the correct settings module.

   ```bash
   cd app
   ```
   * On **Windows**:
   ```bash
   python manage.py test
   ```
   * On **macOS**:
   ```bash
   python3 manage.py test
   ```

### Running Flake8

Run Flake8 from the repository root to lint the code according to the configuration provided in `.flake8`.

   ```bash
   flake8
   ```

If you are working inside a virtual environment, ensure it is activated before executing the command.

After these steps Pywikibot will be able to call Superset's SQL Lab API without running
into `User not logged in` errors, and PendingChangesBot can fetch pending revisions
successfully.

## Label Meanings

The labels that get applied to issues and PRs in our repo have specific meanings and are broken into two categories: status and type. An issue/PR should only ever have one status label, but can have multiple type labels. The following is the complete list of the labels.

### Status Labels
* **Open**: This issue has not been picked up by any contributor yet
* **Abandoned**: This issue/PR has been abandoned and will not be implemented
* **Accepted**: This PR has been accepted and is able to be merged
* **Awaiting Changes**: Waiting for requested changes to be made by the contributor
* **Awaiting Response**: Waiting for a response from the contributor
* **Discussion**: This issue/PR has an ongoing discussion
* **Do Not Merge**: This PR should not be merged until further notice
* **Do Not Review**: This issue/PR should not be reviewed until further notice
* **Help Wanted**: This issue can be assigned to other contributors
* **In Progress**: This issue/PR has ongoing work being done
* **Invalid**: This issue/PR is invalid or is not relevant
* **Investigating**: Something in this issue/PR is being investigated
* **Needs Review**: This issue/PR needs an initial or additional review
* **On Hold**: There is a temporary hold on any continued work or review
* **Stale**: This issue/PR has been inactive for over 10 days.
* **Under Review**: This issue/PR is being reviewed by at least one mentor.

### Type Labels
* **Accessibility**: Involves an accessibility feature or requires accessibility review
* **Bug**: Involves something that isn't working as intended
* **Chore**: Involves changes with no user-facing value, to the build process/internal tooling, refactors, etc.
* **Documentation**: Involves an update to the documentation
* **Duplicate**: This issue/PR already exists
* **Easy Fix**: Involves a minor fix such as grammar, syntax, etc.
* **Enhancement**: Involves a new feature or enhancement request
* **Good First Issue**: Good for beginner contributors
* **Priority**: This issue/PR should be resolved ASAP

It is advised to change the state label of the issue or PR as soon as the need arises so mentors and contributors are both aware about the change.

## How to Contribute

### Check Before Doing Anything

It's important that you look through any open [issues](https://github.com/Wikimedia-Suomi/PendingChangesBot-ng/issues) or [pull requests](https://github.com/Wikimedia-Suomi/PendingChangesBot-ng/pulls) in the repo before attempting to submit a new issue or starting to work on it. This will help avoid any duplicates from being made, as well as prevent more than one person working on the same thing at the same time without each other's knowledge.

If your proposal already exists in an open issue or PR, but you feel there are details missing or you simply wish to collaborate with the other contributor, comment on the issue/PR to let those involved know about it.

### Being Assigned an Issue:

1) Find an issue that is open and you wish to work on.
    * A couple of good places to start are issues with the `Status: Help Wanted`, `Status: Discussion`, `Status: Stale` or `Type: Good First Issue` labels. You can filter the issues list to only show ones with these (or any) specific labels to make them easier to find.
    * You can also filter out any issues with the `Status: In Progress` label, so that you only see issues that haven't been assigned to anyone.

2) No need to ask to be assigned an issue.
    * Just let people know through comments that you are working on it and assign it to yourself.
<<<<<<< HEAD
=======
    * If there is both Phabricator ticket and Github issue then comment on both that you are working with it.
>>>>>>> a335da71
    * If someone is already working on it, ask to collaborate before jumping in.

3) After being assigned, address each item listed in the acceptance criteria, if any exist.
   * If an issue doesn't have any acceptance criteria, feel free to go about resolving the issue however you wish.
   * You can also ask the mentors if there are any specific acceptance criteria.

4) Give regular updates.
    * It's expected that you would give regular progress updates about the work that you're doing as comments on the issue so that everyone is in the loop about what work is being accomplished

5) Claim new tasks responsibly.
    * If you want to switch to another task for any reason, unassign yourself from the current ticket or issue and leave a comment there so others know it’s available to work on.
    * Please claim a new task only after you’ve submitted a pull request for your previous one.

### Branching Strategy

Follow this branching structure:
* **main**– stable production code
* **Feature branches** : feature/issueNumber
* **Bugfix branches**: fix/issueNumber
* **Documentation fix/addition branches** : docs/issueNumber
* **Style/formatting Branches** (no logic changes) : style/issueNumber
* **Test Branch** (test added or updated) : test/issueNumber

Notice how each branch refers to an issue number, this is essential to keep track of which issue is being worked on and to ease collaboration. It's good practice to have one feature or fix per branch. Basically, keep commits focused and atomic, avoid putting unrelated changes in one branch.

### Commit messages:
If the app needs auth tokens, URLs or secrets then be sure to remove them or include in `.gitignore` before making commits.

Each commit message should follow this structure:
* **Title** (A short, clear summary of the change (50 characters max))
* **Description** (Optional, recommended for anything non-trivial. Add 1–3 lines explaining what and why, not how)
* **Reference issues or tasks** (e.g., Fixes #42, Related to #101)

### Creating a Pull Request:
Before creating a PR:
* Rebase or merge latest main
* Ensure no merge conflicts
* Run and pass all tests
* Remove dead code & logs
* Follow branch naming rules

To learn how to create a pull request or to learn more about pull requests in general, please follow this official [Pull request documentation](https://docs.github.com/en/pull-requests) by github.

Make sure to use the following format in your pull request:
* **Title** (should be clear and concise. Include issue number as well. (example: Add bulk editing UI for category selections (#128))):
* **Description / Summary** (Explain the PR at a glance. What does this change do and why is it needed?):
* **Linked Issues and phabricator ticket** (Fixes/closes/relates to #IssueNumber and #PhabricatorTask etc.):
* **Changes Included** (Feature updates, Bug fixes, Refactors, Files/components affected etc.):
* **Screenshots / Demos** (if UI-related):
* **Testing & Validation** (List what was tested and how. Manual or automated. Testing environment etc.):
* **Checklist / Confirmation** (Code follows project style guidelines, Tests pass, No unnecessary console logs/leftover code, Documentation updated (if needed) etc.):

After creating the PR, go over to the appropriate phabricator task and make a comment stating that you've created a PR along with it's link.

### Opening an issue:
If you encounter a feature that should be added or a bug that needs to be fixed, then please reach out to the mentors through slack to confirm that this issue is not already in the pipeline. If they give you the go ahead, then feel free to open the issue. It's not mandatory that if you open an issue then you have to work on it, though it is ideal.

After creating the issue, make sure to announce it on the [main phabricator board for PendingChangesBot](https://phabricator.wikimedia.org/T405726) along with the link to the issue, this way mentors can create an appropriate microtask for it on phabricator and other contributors are aware about it.

1) Use the following template to create an issue for a bug:
* **Summary** :
* **Steps to replicate the bug** (include links if applicable):
* **What happens?** (Actual behaviour):
* **What should have happened instead?** (Expected Behaviour):
* **Screenshots/logs if applicable** :
* **Environment details** :
* **Any additional details** :
* **Will you be working on this issue yourself?** : Yes or No

2) Use the following template to create an issue for requesting a feature:
* **Feature summary** (what you would like to be able to do and where):
* **Use case(s)** (list the steps that you performed to discover that problem and describe the actual underlying problem which you want to solve. Do not describe only a solution):
* **Benefits** (why should this be implemented?):
* **Screenshots/logs if applicable** :
* **Any additional details** :
* **Will you be working on this issue yourself?** : Yes or No

## Further Help
Feel free to contact the mentors through slack or email if you need further help.<|MERGE_RESOLUTION|>--- conflicted
+++ resolved
@@ -150,7 +150,6 @@
    ```python
    from collections import defaultdict as _defaultdict
 
-<<<<<<< HEAD
    family = 'wikipedia'
    mylang = 'en'
 
@@ -174,37 +173,18 @@
 #### Step 3: Test Your OAuth Setup
 
 1. **Test the login:**
-=======
-1. **Create a Pywikibot configuration**
-   ```bash
-   ce app
-   echo "usernames['meta']['meta'] = 'WIKIMEDIA_USERNAME'" > user-config.py
-   ```
-
-3. **Log in with Pywikibot**
-   * On **Windows**:
->>>>>>> a335da71
    ```bash
    python3 -m pywikibot.scripts.login -site:meta
    ```
 
 2. **Expected output:**
    ```
-<<<<<<< HEAD
    Logged in on meta:meta as YourUsername.
    ```
 
 3. **If successful**, a login cookie will be created
 
 #### Step 4: Approve Superset's OAuth Client
-=======
-   * On **macOS**:
-   ```bash
-   python3 -m pywikibot.scripts.login -site:meta
-   ```
-   The command should report `Logged in on metawiki` and create a persistent login
-   cookie at `~/.pywikibot/pywikibot.lwp`.
->>>>>>> a335da71
 
 1. **While logged in to Meta-Wiki**, visit:
    - <https://superset.wmcloud.org/login/>
@@ -359,10 +339,7 @@
 
 2) No need to ask to be assigned an issue.
     * Just let people know through comments that you are working on it and assign it to yourself.
-<<<<<<< HEAD
-=======
     * If there is both Phabricator ticket and Github issue then comment on both that you are working with it.
->>>>>>> a335da71
     * If someone is already working on it, ask to collaborate before jumping in.
 
 3) After being assigned, address each item listed in the acceptance criteria, if any exist.
