--- conflicted
+++ resolved
@@ -12,11 +12,8 @@
 import pywikibot
 from django.db import transaction
 from django.utils import timezone as dj_timezone
-<<<<<<< HEAD
 from django.conf import settings
-=======
 from pywikibot.data.superset import SupersetQuery
->>>>>>> 1facbace
 
 from .models import EditorProfile, PendingPage, PendingRevision, Wiki
 
@@ -202,7 +199,6 @@
 
         return pages
 
-<<<<<<< HEAD
     def _is_revert_to_reviewed_content(self, page: PendingPage, payload: RevisionPayload) -> bool:
         """
         This function checks if the older version was already reviewed/approved
@@ -228,9 +224,6 @@
     def _save_revision(
         self, page: PendingPage, payload: RevisionPayload
     ) -> PendingRevision | None:
-=======
-    def _save_revision(self, page: PendingPage, payload: RevisionPayload) -> PendingRevision | None:
->>>>>>> 1facbace
         existing_page = (
             PendingPage.objects.filter(pk=page.pk).only("id").first() if page.pk else None
         )
