--- conflicted
+++ resolved
@@ -42,7 +42,6 @@
         self.wiki = wiki
         self.site = pywikibot.Site(code=wiki.code, fam=wiki.family)
 
-<<<<<<< HEAD
     def has_manual_unapproval(self, page_title: str, revid: int) -> bool:
         """Check if the most recent review action for a revision is an un-approval."""
         try:
@@ -89,13 +88,12 @@
                 revid,
             )
             return False
-=======
+
     def is_user_blocked_after_edit(self, username: str, edit_timestamp: datetime) -> bool:
         """Check if user was blocked after making an edit."""
         # Extract year from timestamp for cache efficiency
         year = edit_timestamp.year
         return was_user_blocked_after(self.wiki.code, self.wiki.family, username, year)
->>>>>>> 1facbace
 
     def get_rendered_html(self, revid: int) -> str:
         """Fetch the rendered HTML for a specific revision."""
