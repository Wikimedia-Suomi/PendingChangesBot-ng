"""Logic for simulating automatic review decisions for pending revisions."""

from __future__ import annotations

import json
import logging
import re
from collections.abc import Iterable
from dataclasses import dataclass
from difflib import SequenceMatcher

import pywikibot
from bs4 import BeautifulSoup
from django.conf import settings
from pywikibot.comms import http
from reviewer.utils.is_living_person import is_living_person

from .models import EditorProfile, ModelScores, PendingPage, PendingRevision, Wiki
from .services import WikiClient

logger = logging.getLogger(__name__)


@dataclass(frozen=True)
class AutoreviewDecision:
    """Represents the aggregated outcome for a revision."""

    status: str
    label: str
    reason: str


def run_autoreview_for_page(page: PendingPage) -> list[dict]:
    """Run the configured autoreview checks for each pending revision of a page."""
    # Fetch all needed data once outside the loop
    revisions = list(page.revisions.exclude(revid=page.stable_revid).order_by("timestamp", "revid"))
    if not revisions:
        return []

    usernames = {rev.user_name for rev in revisions if rev.user_name}
    profiles = (
        {
            profile.username: profile
            for profile in EditorProfile.objects.filter(wiki=page.wiki, username__in=usernames)
        }
        if usernames
        else {}
    )

    configuration = page.wiki.configuration
    auto_groups = _normalize_to_lookup(configuration.auto_approved_groups)
    blocking_categories = _normalize_to_lookup(configuration.blocking_categories)
    redirect_aliases = _get_redirect_aliases(page.wiki)
    category_namespaces = _get_category_namespaces(page.wiki)
    client = WikiClient(page.wiki)

    results = []
    for revision in revisions:
        profile = profiles.get(revision.user_name or "")
        revision_result = _evaluate_revision(
            revision,
            client,
            profile,
            auto_groups=auto_groups,
            blocking_categories=blocking_categories,
            redirect_aliases=redirect_aliases,
            category_namespaces=category_namespaces,
        )
        results.append(
            {
                "revid": revision.revid,
                "tests": revision_result["tests"],
                "decision": {
                    "status": revision_result["decision"].status,
                    "label": revision_result["decision"].label,
                    "reason": revision_result["decision"].reason,
                },
            }
        )

    return results


def _evaluate_revision(
    revision: PendingRevision,
    client: WikiClient,
    profile: EditorProfile | None,
    *,
    auto_groups: dict[str, str],
    blocking_categories: dict[str, str],
    redirect_aliases: list[str],
    category_namespaces: list[str],
) -> dict:
    """Evaluate a revision using the autoreview checks in optimized order."""
    tests = []

    # TEST 1: Manual un-approval check (fastest, blocks immediately)
    is_manually_unapproved = client.has_manual_unapproval(revision.page.title, revision.revid)
    if is_manually_unapproved:
        tests.append(
            {
                "id": "manual-unapproval",
                "title": "Manual un-approval check",
                "status": "fail",
                "message": "This revision was manually un-approved by a human reviewer and should not be auto-approved.",  # noqa: E501
            }
        )
        return {
            "tests": tests,
            "decision": AutoreviewDecision(
                status="blocked",
                label="Cannot be auto-approved",
                reason="Revision was manually un-approved by a human reviewer.",
            ),
        }
    tests.append(
        {
            "id": "manual-unapproval",
            "title": "Manual un-approval check",
            "status": "ok",
            "message": "This revision has not been manually un-approved.",
        }
    )

    # TEST 2: Bot user check (approves immediately)
    if _is_bot_user(revision, profile):
        tests.append(
            {
                "id": "bot-user",
                "title": "Bot user",
                "status": "ok",
                "message": "The edit could be auto-approved because the user is a bot.",
            }
        )
        return {
            "tests": tests,
            "decision": AutoreviewDecision(
                status="approve",
                label="Would be auto-approved",
                reason="The user is recognized as a bot.",
            ),
        }
    tests.append(
        {
            "id": "bot-user",
            "title": "Bot user",
            "status": "not_ok",
            "message": "The user is not marked as a bot.",
        }
    )

    # TEST 3: User block status (blocks immediately)
    try:
        if client.is_user_blocked_after_edit(revision.user_name, revision.timestamp):
            tests.append(
                {
                    "id": "blocked-user",
                    "title": "User blocked after edit",
                    "status": "fail",
                    "message": "User was blocked after making this edit.",
                }
            )
            return {
                "tests": tests,
                "decision": AutoreviewDecision(
                    status="blocked",
                    label="Cannot be auto-approved",
                    reason="User was blocked after making this edit.",
                ),
            }
        tests.append(
            {
                "id": "blocked-user",
                "title": "User block status",
                "status": "ok",
                "message": "User has not been blocked since making this edit.",
            }
        )
    except Exception as e:
        logger.error(f"Error checking blocks for {revision.user_name}: {e}")
        tests.append(
            {
                "id": "blocked-user",
                "title": "Block check failed",
                "status": "fail",
                "message": "Could not verify user block status.",
            }
        )
        return {
            "tests": tests,
            "decision": AutoreviewDecision(
                status="error",
                label="Cannot be auto-approved",
                reason="Unable to verify user was not blocked.",
            ),
        }

    # TEST 4: Auto-approved groups (approves immediately)
    if auto_groups:
        matched_groups = _matched_user_groups(revision, profile, allowed_groups=auto_groups)
        if matched_groups:
            tests.append(
                {
                    "id": "auto-approved-group",
                    "title": "Auto-approved groups",
                    "status": "ok",
                    "message": "The user belongs to groups: {}.".format(
                        ", ".join(sorted(matched_groups))
                    ),
                }
            )
            return {
                "tests": tests,
                "decision": AutoreviewDecision(
                    status="approve",
                    label="Would be auto-approved",
                    reason="The user belongs to groups that are auto-approved.",
                ),
            }
        tests.append(
            {
                "id": "auto-approved-group",
                "title": "Auto-approved groups",
                "status": "not_ok",
                "message": "The user does not belong to auto-approved groups.",
            }
        )
    elif profile and profile.is_autoreviewed:
        tests.append(
            {
                "id": "auto-approved-group",
                "title": "Auto-approved groups",
                "status": "ok",
                "message": "The user has default auto-approval rights: Autoreviewed.",
            }
        )
        return {
            "tests": tests,
            "decision": AutoreviewDecision(
                status="approve",
                label="Would be auto-approved",
                reason="The user has autoreview rights that allow auto-approval.",
            ),
        }
    else:
        tests.append(
            {
                "id": "auto-approved-group",
                "title": "Auto-approved groups",
                "status": "not_ok",
                "message": (
                    "The user does not have autoreview rights."
                    if profile and profile.is_autopatrolled
                    else "The user does not have default auto-approval rights."
                ),
            }
        )

    # TEST 5: Article-to-redirect conversion (blocks immediately)
    if _is_article_to_redirect_conversion(revision, redirect_aliases):
        tests.append(
            {
                "id": "article-to-redirect-conversion",
                "title": "Article-to-redirect conversion",
                "status": "fail",
                "message": "Converting articles to redirects requires autoreview rights.",
            }
        )
        return {
            "tests": tests,
            "decision": AutoreviewDecision(
                status="blocked",
                label="Cannot be auto-approved",
                reason="Article-to-redirect conversions require autoreview rights.",
            ),
        }
    tests.append(
        {
            "id": "article-to-redirect-conversion",
            "title": "Article-to-redirect conversion",
            "status": "ok",
            "message": "This is not an article-to-redirect conversion.",
        }
    )

<<<<<<< HEAD
    # Test 4: Check for removal of all categories
    old_wikitext = _get_parent_wikitext(revision)
    new_wikitext = revision.get_wikitext()
    
    if _removes_all_categories(old_wikitext, new_wikitext, redirect_aliases, category_namespaces):
        tests.append({
            "id": "removes-all-categories",
            "title": "Removes all categories",
            "status": "fail",
            "message": "Removing all categories requires autoreview rights.",
        })
        return {
            "tests": tests,
            "decision": AutoreviewDecision(
                status="blocked",
                label="Cannot be auto-approved",
                reason="The edit removes all categories.",
            ),
        }
    else:
        tests.append({
            "id": "removes-all-categories",
            "title": "Removes all categories",
            "status": "ok",
            "message": "The edit does not remove all categories.",
        })

    # Check if user has autopatrolled rights (after redirect conversion check)
=======
    # Autopatrolled users approved after redirect check
>>>>>>> 9aed0c74
    if profile and profile.is_autopatrolled:
        return {
            "tests": tests,
            "decision": AutoreviewDecision(
                status="approve",
                label="Would be auto-approved",
                reason="The user has autopatrol rights that allow auto-approval.",
            ),
        }

<<<<<<< HEAD
    # Test 5: Blocking categories on the old version prevent automatic approval.
=======
    # TEST 6: Blocking categories (blocks immediately)
>>>>>>> 9aed0c74
    blocking_hits = _blocking_category_hits(revision, blocking_categories)
    if blocking_hits:
        tests.append(
            {
                "id": "blocking-categories",
                "title": "Blocking categories",
                "status": "fail",
                "message": "The previous version belongs to blocking categories: {}.".format(
                    ", ".join(sorted(blocking_hits))
                ),
            }
        )
        return {
            "tests": tests,
            "decision": AutoreviewDecision(
                status="blocked",
                label="Cannot be auto-approved",
                reason="The previous version belongs to blocking categories.",
            ),
        }
    tests.append(
        {
            "id": "blocking-categories",
            "title": "Blocking categories",
            "status": "ok",
            "message": "The previous version is not in blocking categories.",
        }
    )

<<<<<<< HEAD
    # Test 6: Check for new rendering errors in the HTML.
=======
    # TEST 7: Check for new rendering errors (blocks immediately)
>>>>>>> 9aed0c74
    new_render_errors = _check_for_new_render_errors(revision, client)
    if new_render_errors:
        tests.append(
            {
                "id": "new-render-errors",
                "title": "New render errors",
                "status": "fail",
                "message": "The edit introduces new rendering errors.",
            }
        )
        return {
            "tests": tests,
            "decision": AutoreviewDecision(
                status="blocked",
                label="Cannot be auto-approved",
                reason="The edit introduces new rendering errors.",
            ),
        }
    tests.append(
        {
            "id": "new-render-errors",
            "title": "New render errors",
            "status": "ok",
            "message": "The edit does not introduce new rendering errors.",
        }
    )

    # TEST 8: Invalid ISBN checksums (blocks immediately)
    wikitext = revision.get_wikitext()
    invalid_isbns = _find_invalid_isbns(wikitext)
    if invalid_isbns:
        tests.append(
            {
                "id": "invalid-isbn",
                "title": "ISBN checksum validation",
                "status": "fail",
                "message": "The edit contains invalid ISBN(s): {}.".format(
                    ", ".join(invalid_isbns)
                ),
            }
        )
        return {
            "tests": tests,
            "decision": AutoreviewDecision(
                status="blocked",
                label="Cannot be auto-approved",
                reason="The edit contains ISBN(s) with invalid checksums.",
            ),
        }
    tests.append(
        {
            "id": "invalid-isbn",
            "title": "ISBN checksum validation",
            "status": "ok",
            "message": "No invalid ISBNs detected.",
        }
    )

    # TEST 9: Check if additions have been superseded (approves immediately)
    try:
        stable_revision = PendingRevision.objects.filter(
            page=revision.page, revid=revision.page.stable_revid
        ).first()

        if stable_revision:
            current_stable_wikitext = stable_revision.get_wikitext()
            threshold = revision.page.wiki.configuration.superseded_similarity_threshold

            if _is_addition_superseded(revision, current_stable_wikitext, threshold):
                tests.append(
                    {
                        "id": "superseded-additions",
                        "title": "Superseded additions",
                        "status": "ok",
                        "message": "The additions from this revision have been superseded or removed in the latest version.",  # noqa: E501
                    }
                )
                return {
                    "tests": tests,
                    "decision": AutoreviewDecision(
                        status="approve",
                        label="Would be auto-approved",
                        reason="The additions from this revision have been superseded or removed in the latest version.",  # noqa: E501
                    ),
                }
        tests.append(
            {
                "id": "superseded-additions",
                "title": "Superseded additions",
                "status": "not_ok",
                "message": "The additions from this revision are still relevant.",
            }
        )
    except Exception as e:
        logger.error(f"Error checking superseded additions for revision {revision.revid}: {e}")
        tests.append(
            {
                "id": "superseded-additions",
                "title": "Superseded additions check",
                "status": "not_ok",
                "message": "Could not verify if additions were superseded.",
            }
        )

    # TEST 10: ORES edit quality scores (expensive API call, do last)
    ores_result = _evaluate_ores_thresholds(revision)
    if ores_result:
        tests.append(ores_result["test"])
        if ores_result["should_block"]:
            return {
                "tests": tests,
                "decision": AutoreviewDecision(
                    status="blocked",
                    label="Cannot be auto-approved",
                    reason="ORES edit quality scores indicate potential issues.",
                ),
            }

    # No automatic approval criteria met
    return {
        "tests": tests,
        "decision": AutoreviewDecision(
            status="manual",
            label="Requires human review",
            reason="In dry-run mode the edit would not be approved automatically.",
        ),
    }


def _is_bot_user(revision: PendingRevision, profile: EditorProfile | None) -> bool:
    """Check if a user is a bot or former bot."""
    # Check revision metadata first (faster)
    superset = revision.superset_data or {}
    if superset.get("rc_bot"):
        return True

    # Check user profile
    if profile and (profile.is_bot or profile.is_former_bot):
        return True

    return False


def _get_redirect_aliases(wiki: Wiki) -> list[str]:
    """Get and cache redirect aliases for a wiki."""
    config = wiki.configuration
    if config.redirect_aliases:
        return config.redirect_aliases

    try:
        site = pywikibot.Site(code=wiki.code, fam=wiki.family)
        request = site.simple_request(
            action="query",
            meta="siteinfo",
            siprop="magicwords",
            formatversion=2,
        )
        response = request.submit()

        magic_words = response.get("query", {}).get("magicwords", [])
        for magic_word in magic_words:
            if magic_word.get("name") == "redirect":
                aliases = magic_word.get("aliases", [])
                config.redirect_aliases = aliases
                config.save(update_fields=["redirect_aliases", "updated_at"])
                return aliases
    except Exception:
        logger.exception("Failed to fetch redirect magic words for %s", wiki.code)

    language_fallbacks = {
        "de": ["#WEITERLEITUNG", "#REDIRECT"],
        "en": ["#REDIRECT"],
        "pl": ["#PATRZ", "#PRZEKIERUJ", "#TAM", "#REDIRECT"],
        "fi": ["#OHJAUS", "#UUDELLEENOHJAUS", "#REDIRECT"],
    }

    return language_fallbacks.get(wiki.code, ["#REDIRECT"])


def _normalize_to_lookup(values: Iterable[str] | None) -> dict[str, str]:
    """Convert list of strings to case-folded lookup dictionary."""
    if not values:
        return {}
    return {str(v).casefold(): str(v) for v in values if v}


def _matched_user_groups(
    revision: PendingRevision,
    profile: EditorProfile | None,
    *,
    allowed_groups: dict[str, str],
) -> set[str]:
    """Check which allowed groups the user belongs to."""
    if not allowed_groups:
        return set()

    groups = []
    superset = revision.superset_data or {}
    superset_groups = superset.get("user_groups") or []
    if isinstance(superset_groups, list):
        groups.extend(str(group) for group in superset_groups if group)
    if profile and profile.usergroups:
        groups.extend(str(group) for group in profile.usergroups if group)

    return {allowed_groups[g.casefold()] for g in groups if g.casefold() in allowed_groups}


def _blocking_category_hits(revision: PendingRevision, blocking_lookup: dict[str, str]) -> set[str]:
    """Check if revision belongs to any blocking categories."""
    if not blocking_lookup:
        return set()

    categories = list(revision.get_categories())
    page_categories = revision.page.categories or []
    if isinstance(page_categories, list):
        categories.extend(str(category) for category in page_categories if category)

    return {
        blocking_lookup[cat.casefold()] for cat in categories if cat.casefold() in blocking_lookup
    }


def _get_render_error_count(revision: PendingRevision, html: str) -> int:
    """Calculate and cache the number of rendering errors in the HTML."""
    if revision.render_error_count is not None:
        return revision.render_error_count

    soup = BeautifulSoup(html, "lxml")
    error_count = len(soup.find_all(class_="error"))

    revision.render_error_count = error_count
    revision.save(update_fields=["render_error_count"])
    return error_count


def _check_for_new_render_errors(revision: PendingRevision, client: WikiClient) -> bool:
    """Check if a revision introduces new HTML elements with class='error'."""
    if not revision.parentid:
        return False

    current_html = client.get_rendered_html(revision.revid)
    previous_html = client.get_rendered_html(revision.parentid)

    if not current_html or not previous_html:
        return False

    current_error_count = _get_render_error_count(revision, current_html)

    parent_revision = PendingRevision.objects.filter(
        page__wiki=revision.page.wiki, revid=revision.parentid
    ).first()
    previous_error_count = (
        _get_render_error_count(parent_revision, previous_html) if parent_revision else 0
    )

    return current_error_count > previous_error_count


def _get_category_namespaces(wiki: Wiki) -> list[str]:
    """
    Get category namespace names for the wiki from the API.
    
    Similar to _get_redirect_aliases, this fetches the actual namespace
    names from the wiki instead of using hardcoded values.
    
    Args:
        wiki: The Wiki object
        
    Returns:
        List of category namespace names (e.g., ['Category', 'Luokka'])
    """
    config = wiki.configuration
    
    # Check if we have cached values
    if config.category_namespaces:
        return config.category_namespaces
    
    try:
        site = pywikibot.Site(code=wiki.code, fam=wiki.family)
        request = site.simple_request(
            action="query",
            meta="siteinfo",
            siprop="namespaces|namespacealiases",
            formatversion=2,
        )
        response = request.submit()
        
        # Category namespace is always ID 14
        namespaces = response.get("query", {}).get("namespaces", {})
        category_namespace = namespaces.get("14", {})
        
        # Get canonical name and aliases
        names = []
        if "name" in category_namespace:
            names.append(category_namespace["name"])
        if "canonical" in category_namespace:
            canonical = category_namespace["canonical"]
            if canonical not in names:
                names.append(canonical)
        
        # Get namespace aliases for category (ID 14)
        aliases = response.get("query", {}).get("namespacealiases", [])
        for alias in aliases:
            if alias.get("id") == 14:
                alias_name = alias.get("alias")
                if alias_name and alias_name not in names:
                    names.append(alias_name)
        
        if names:
            # Cache the results
            config.category_namespaces = names
            config.save(update_fields=["category_namespaces", "updated_at"])
            return names
            
    except Exception:  # pragma: no cover - network failure fallback
        logger.exception("Failed to fetch category namespaces for %s", wiki.code)
    
    # Fallback to common category namespace names
    language_fallbacks = {
        "de": ["Kategorie", "Category"],
        "en": ["Category"],
        "pl": ["Kategoria", "Category"],
        "fi": ["Luokka", "Category"],
        "sv": ["Kategori", "Category"],
    }
    
    fallback_names = language_fallbacks.get(
        wiki.code,
        ["Category"],  # Default fallback
    )
    
    logger.warning(
        "Using fallback category namespaces for %s: %s",
        wiki.code,
        fallback_names,
    )
    
    return fallback_names


def _is_redirect(wikitext: str, redirect_aliases: list[str]) -> bool:
    """Check if wikitext represents a redirect page."""
    if not wikitext or not redirect_aliases:
        return False

    patterns = [
        re.escape(alias.lstrip("#").strip())
        for alias in redirect_aliases
        if alias.lstrip("#").strip()
    ]
    if not patterns:
        return False

    redirect_pattern = r"^#[ \t]*(" + "|".join(patterns) + r")[ \t]*\[\[([^\]\n\r]+?)\]\]"
    return bool(re.match(redirect_pattern, wikitext, re.IGNORECASE))


def _get_parent_wikitext(revision: PendingRevision) -> str:
    """Get parent revision wikitext from local database."""
    if not revision.parentid:
        return ""

    try:
        parent_revision = PendingRevision.objects.get(page=revision.page, revid=revision.parentid)
        return parent_revision.get_wikitext()
    except PendingRevision.DoesNotExist:
        logger.warning(
            "Parent revision %s not found in local database for revision %s",
            revision.parentid,
            revision.revid,
        )
        return ""


def _is_article_to_redirect_conversion(
    revision: PendingRevision,
    redirect_aliases: list[str],
) -> bool:
    """Check if revision converts an article to a redirect."""
    current_wikitext = revision.get_wikitext()

    # Fast check if current revision isn't a redirect
    if not _is_redirect(current_wikitext, redirect_aliases):
        return False

    if not revision.parentid:
        return False

    # Current is redirect, check if parent wasn't
    parent_wikitext = _get_parent_wikitext(revision)
    return parent_wikitext and not _is_redirect(parent_wikitext, redirect_aliases)


def _normalize_wikitext(text: str) -> str:
    """Normalize wikitext for similarity comparison."""
    if not text:
        return ""

    # Remove ref tags and their content
    text = re.sub(r"<ref[^>]*>.*?</ref>", "", text, flags=re.DOTALL | re.IGNORECASE)
    text = re.sub(r"<ref[^>]*/>", "", text, flags=re.IGNORECASE)

    # Remove templates (simplified approach for performance)
    text = re.sub(r"\{\{[^{}]*\}\}", "", text)
    text = re.sub(r"\{\{[^{}]*\}\}", "", text)  # Run again for nested templates

    # Remove HTML comments, categories, file links
    text = re.sub(r"<!--.*?-->", "", text, flags=re.DOTALL)
    text = re.sub(r"\[\[Category:[^\]]+\]\]", "", text, flags=re.IGNORECASE)
    text = re.sub(r"\[\[(File|Image):[^\]]+\]\]", "", text, flags=re.IGNORECASE | re.DOTALL)

    # Strip wiki formatting but keep link text
    text = re.sub(r"\[\[[^\]|]+\|([^\]]+)\]\]", r"\1", text)  # [[link|text]] -> text
    text = re.sub(r"\[\[([^\]]+)\]\]", r"\1", text)  # [[link]] -> link
    text = re.sub(r"'{2,}", "", text)  # Remove bold/italic markup

    # Normalize whitespace
    return re.sub(r"\s+", " ", text).strip()


def _extract_additions(parent_wikitext: str, pending_wikitext: str) -> list[str]:
    """Extract text additions from parent to pending revision."""
    if not pending_wikitext:
        return []

    if not parent_wikitext:
        return [pending_wikitext]  # If no parent, entire text is addition

    matcher = SequenceMatcher(None, parent_wikitext, pending_wikitext)
    additions = []

    for tag, i1, i2, j1, j2 in matcher.get_opcodes():
        if tag in ("insert", "replace"):
            added_text = pending_wikitext[j1:j2]
            if added_text.strip():
                additions.append(added_text)

    return additions


def _is_addition_superseded(
    revision: PendingRevision,
    current_stable_wikitext: str,
    threshold: float,
) -> bool:
    """Check if text additions from a pending revision have been superseded."""
    # Get the latest revision for the page
    latest_revision = PendingRevision.objects.filter(page=revision.page).order_by("-revid").first()

    if not latest_revision or latest_revision.revid == revision.revid:
        return False

    # Get the latest version wikitext
    latest_wikitext = latest_revision.get_wikitext()
    if not latest_wikitext:
        return False

    # Get parent and pending wikitext
    parent_wikitext = _get_parent_wikitext(revision)
    pending_wikitext = revision.get_wikitext()
    if not pending_wikitext:
        return False

    # Extract additions
    additions = _extract_additions(parent_wikitext, pending_wikitext)
    if not additions:
        return False

    # Normalize latest text once for all comparisons
    normalized_latest = _normalize_wikitext(latest_wikitext)
    if not normalized_latest:
        return False

    # Check each significant addition against the latest text
    for addition in additions:
        normalized_addition = _normalize_wikitext(addition)

        # Skip very short additions
        if len(normalized_addition) < 20:
            continue

        # Calculate what percentage of the addition is present in latest version
        matcher = SequenceMatcher(None, normalized_addition, normalized_latest)
        significant_match_length = sum(
            block.size for block in matcher.get_matching_blocks()[:-1] if block.size >= 4
        )

        if len(normalized_addition) > 0:
            match_ratio = significant_match_length / len(normalized_addition)
            if match_ratio < threshold:
                logger.info(
                    "Revision %s appears superseded: addition has %.2f%% match (< %.2f%% threshold)",  # noqa: E501
                    revision.revid,
                    match_ratio * 100,
                    threshold * 100,
                )
                return True

    return False


def _validate_isbn_10(isbn: str) -> bool:
    """Validate ISBN-10 checksum."""
    if len(isbn) != 10:
        return False

    total = 0
    for i in range(9):
        if not isbn[i].isdigit():
            return False
        total += int(isbn[i]) * (10 - i)

    check_digit = 10 if isbn[9].upper() == "X" else int(isbn[9]) if isbn[9].isdigit() else -1
    if check_digit < 0:
        return False

    return total % 11 == (11 - check_digit) % 11


def _validate_isbn_13(isbn: str) -> bool:
    """Validate ISBN-13 checksum."""
    if (
        len(isbn) != 13
        or not isbn.isdigit()
        or not (isbn.startswith("978") or isbn.startswith("979"))
    ):
        return False

    total = sum(int(isbn[i]) * (1 if i % 2 == 0 else 3) for i in range(12))
    check_digit = (10 - (total % 10)) % 10
    return int(isbn[12]) == check_digit


def _find_invalid_isbns(text: str) -> list[str]:
    """Find all ISBNs in text and return list of invalid ones."""
    isbn_pattern = re.compile(
        r"isbn\s*[=:]?\s*([0-9Xx\-\s]{1,30}?)(?=\s+\d{4}(?:\D|$)|[^\d\sXx\-]|$)", re.IGNORECASE
    )

    invalid_isbns = []
    for match in isbn_pattern.finditer(text):
        isbn_raw = match.group(1)
        isbn_clean = re.sub(r"[\s\-]", "", isbn_raw)

        if not isbn_clean:
            continue

        is_valid = (len(isbn_clean) == 10 and _validate_isbn_10(isbn_clean)) or (
            len(isbn_clean) == 13 and _validate_isbn_13(isbn_clean)
        )

        if not is_valid:
            invalid_isbns.append(isbn_raw.strip())

    return invalid_isbns


def _is_living_person_article(revision: PendingRevision) -> bool:
    """Check if article is about a living person."""
    try:
        return is_living_person(revision.page.wiki.code, revision.page.title)
    except Exception as e:
        logger.warning(
            f"Error checking if {revision.page.title} is living person: {e}. "
            "Assuming not a living person for safety."
        )
        return False

<<<<<<< HEAD
    return True


def _count_categories(wikitext: str, category_namespaces: list[str]) -> int:
    """
    Count the number of category links in wikitext.
    
    Uses the actual category namespace names from the wiki API
    instead of hardcoded language values.
    
    Args:
        wikitext: The wikitext to analyze
        category_namespaces: List of valid category namespace names for this wiki
        
    Returns:
        Number of category links found
    """
    if not wikitext or not category_namespaces:
        return 0
    
    # Build pattern from actual namespace names
    # Escape special regex characters in namespace names
    escaped_namespaces = [re.escape(ns) for ns in category_namespaces]
    namespaces_pattern = "|".join(escaped_namespaces)
    
    # Pattern with re.DOTALL to handle line breaks inside categories
    pattern = rf'\[\[\s*({namespaces_pattern})\s*:\s*[^\]]+?\]\]'
    matches = re.findall(pattern, wikitext, re.IGNORECASE | re.DOTALL)
    return len(matches)


def _removes_all_categories(
    old_wikitext: str,
    new_wikitext: str,
    redirect_aliases: list[str],
    category_namespaces: list[str],
) -> bool:
    """
    Check if edit removes all categories (should block auto-review).
    
    Args:
        old_wikitext: The original wikitext before the edit
        new_wikitext: The new wikitext after the edit
        redirect_aliases: List of redirect magic words for the wiki
        category_namespaces: List of category namespace names for the wiki
        
    Returns:
        True if all categories were removed (should block auto-review),
        False otherwise (can proceed with auto-review)
    """
    # Allow if converting to redirect
    if _is_redirect(new_wikitext, redirect_aliases):
        return False
    
    old_count = _count_categories(old_wikitext, category_namespaces)
    new_count = _count_categories(new_wikitext, category_namespaces)
    
    # Block if had categories before and now has none
    return old_count > 0 and new_count == 0
=======

def _evaluate_ores_thresholds(revision: PendingRevision) -> dict | None:
    """Evaluate ORES thresholds with living person adjustments."""
    configuration = revision.page.wiki.configuration

    # Base thresholds - fallback to settings if 0
    damaging_threshold = configuration.ores_damaging_threshold or settings.ORES_DAMAGING_THRESHOLD
    goodfaith_threshold = (
        configuration.ores_goodfaith_threshold or settings.ORES_GOODFAITH_THRESHOLD
    )

    # Apply stricter thresholds for living person biographies
    if _is_living_person_article(revision):
        living_damaging = (
            configuration.ores_damaging_threshold_living or settings.ORES_DAMAGING_THRESHOLD_LIVING
        )
        living_goodfaith = (
            configuration.ores_goodfaith_threshold_living
            or settings.ORES_GOODFAITH_THRESHOLD_LIVING
        )
        damaging_threshold = living_damaging
        goodfaith_threshold = living_goodfaith

    if damaging_threshold == 0 and goodfaith_threshold == 0:
        return None

    return _check_ores_scores(revision, damaging_threshold, goodfaith_threshold)


def _check_ores_scores(
    revision: PendingRevision,
    damaging_threshold: float,
    goodfaith_threshold: float,
) -> dict:
    """Check ORES damaging and goodfaith scores for a revision."""
    # Determine which models need to be checked
    check_damaging = damaging_threshold > 0
    check_goodfaith = goodfaith_threshold > 0

    if not check_damaging and not check_goodfaith:
        return {
            "should_block": False,
            "test": {
                "id": "ores-scores",
                "title": "ORES edit quality scores",
                "status": "skip",
                "message": "ORES checks are disabled (thresholds set to 0).",
            },
        }

    # Try to get cached scores first
    try:
        model_scores = ModelScores.objects.get(revision=revision)
        damaging_prob = model_scores.ores_damaging_score
        goodfaith_prob = model_scores.ores_goodfaith_score
    except ModelScores.DoesNotExist:
        # No cached scores, fetch from API
        damaging_prob, goodfaith_prob = _fetch_ores_scores_from_api(
            revision, check_damaging, check_goodfaith
        )

    # Evaluate thresholds and return result
    return _evaluate_ores_thresholds_result(
        damaging_prob, goodfaith_prob, damaging_threshold, goodfaith_threshold
    )


def _fetch_ores_scores_from_api(
    revision: PendingRevision, check_damaging: bool, check_goodfaith: bool
) -> tuple[float | None, float | None]:
    """Fetch ORES scores from API and cache them."""
    wiki_code = revision.page.wiki.code
    wiki_family = revision.page.wiki.family
    ores_wiki = f"{wiki_code}{wiki_family[0:4]}"

    # Build models parameter
    models_to_check = []
    if check_damaging:
        models_to_check.append("damaging")
    if check_goodfaith:
        models_to_check.append("goodfaith")
    models_param = "|".join(models_to_check)

    url = f"https://ores.wikimedia.org/v3/scores/{ores_wiki}/{revision.revid}?models={models_param}"

    try:
        response = http.fetch(url, headers={"User-Agent": "PendingChangesBot/1.0"})
        data = json.loads(response.text)
        scores = data.get(ores_wiki, {}).get("scores", {}).get(str(revision.revid), {})

        # Extract scores from API response (only if threshold > 0)
        damaging_prob = (
            scores.get("damaging", {}).get("score", {}).get("probability", {}).get("true", 0.0)
            if check_damaging
            else None
        )
        goodfaith_prob = (
            scores.get("goodfaith", {}).get("score", {}).get("probability", {}).get("true", 1.0)
            if check_goodfaith
            else None
        )

        # Cache the scores
        ModelScores.objects.create(
            revision=revision,
            ores_damaging_score=damaging_prob,
            ores_goodfaith_score=goodfaith_prob,
        )

        return damaging_prob, goodfaith_prob

    except Exception as e:
        logger.error(f"Error fetching ORES scores for revision {revision.revid}: {e}")
        # Return None to indicate error - will be handled by caller
        return None, None


def _evaluate_ores_thresholds_result(
    damaging_prob: float | None,
    goodfaith_prob: float | None,
    damaging_threshold: float,
    goodfaith_threshold: float,
) -> dict:
    """Evaluate ORES scores against thresholds and return test result."""
    # Handle error case (API failure)
    if damaging_prob is None and goodfaith_prob is None:
        return {
            "should_block": True,
            "test": {
                "id": "ores-scores",
                "title": "ORES edit quality check failed",
                "status": "fail",
                "message": "Could not verify ORES edit quality scores.",
            },
        }

    # Check damaging threshold
    if damaging_threshold > 0 and damaging_prob is not None:
        if damaging_prob > damaging_threshold:
            return {
                "should_block": True,
                "test": {
                    "id": "ores-scores",
                    "title": "ORES edit quality scores",
                    "status": "fail",
                    "message": f"ORES damaging score ({damaging_prob:.3f}) exceeds threshold ({damaging_threshold:.3f}).",  # noqa: E501
                },
            }

    # Check goodfaith threshold
    if goodfaith_threshold > 0 and goodfaith_prob is not None:
        if goodfaith_prob < goodfaith_threshold:
            return {
                "should_block": True,
                "test": {
                    "id": "ores-scores",
                    "title": "ORES edit quality scores",
                    "status": "fail",
                    "message": f"ORES goodfaith score ({goodfaith_prob:.3f}) is below threshold ({goodfaith_threshold:.3f}).",  # noqa: E501
                },
            }

    # Build success message
    messages = []
    if damaging_threshold > 0 and damaging_prob is not None:
        messages.append(f"damaging: {damaging_prob:.3f}")
    if goodfaith_threshold > 0 and goodfaith_prob is not None:
        messages.append(f"goodfaith: {goodfaith_prob:.3f}")

    return {
        "should_block": False,
        "test": {
            "id": "ores-scores",
            "title": "ORES edit quality scores",
            "status": "ok",
            "message": f"ORES scores are within acceptable thresholds ({', '.join(messages)}).",
        },
    }
>>>>>>> 9aed0c74
<|MERGE_RESOLUTION|>--- conflicted
+++ resolved
@@ -283,7 +283,6 @@
         }
     )
 
-<<<<<<< HEAD
     # Test 4: Check for removal of all categories
     old_wikitext = _get_parent_wikitext(revision)
     new_wikitext = revision.get_wikitext()
@@ -312,9 +311,7 @@
         })
 
     # Check if user has autopatrolled rights (after redirect conversion check)
-=======
     # Autopatrolled users approved after redirect check
->>>>>>> 9aed0c74
     if profile and profile.is_autopatrolled:
         return {
             "tests": tests,
@@ -325,11 +322,7 @@
             ),
         }
 
-<<<<<<< HEAD
-    # Test 5: Blocking categories on the old version prevent automatic approval.
-=======
     # TEST 6: Blocking categories (blocks immediately)
->>>>>>> 9aed0c74
     blocking_hits = _blocking_category_hits(revision, blocking_categories)
     if blocking_hits:
         tests.append(
@@ -359,11 +352,7 @@
         }
     )
 
-<<<<<<< HEAD
-    # Test 6: Check for new rendering errors in the HTML.
-=======
     # TEST 7: Check for new rendering errors (blocks immediately)
->>>>>>> 9aed0c74
     new_render_errors = _check_for_new_render_errors(revision, client)
     if new_render_errors:
         tests.append(
@@ -892,47 +881,6 @@
     ):
         return False
 
-    total = sum(int(isbn[i]) * (1 if i % 2 == 0 else 3) for i in range(12))
-    check_digit = (10 - (total % 10)) % 10
-    return int(isbn[12]) == check_digit
-
-
-def _find_invalid_isbns(text: str) -> list[str]:
-    """Find all ISBNs in text and return list of invalid ones."""
-    isbn_pattern = re.compile(
-        r"isbn\s*[=:]?\s*([0-9Xx\-\s]{1,30}?)(?=\s+\d{4}(?:\D|$)|[^\d\sXx\-]|$)", re.IGNORECASE
-    )
-
-    invalid_isbns = []
-    for match in isbn_pattern.finditer(text):
-        isbn_raw = match.group(1)
-        isbn_clean = re.sub(r"[\s\-]", "", isbn_raw)
-
-        if not isbn_clean:
-            continue
-
-        is_valid = (len(isbn_clean) == 10 and _validate_isbn_10(isbn_clean)) or (
-            len(isbn_clean) == 13 and _validate_isbn_13(isbn_clean)
-        )
-
-        if not is_valid:
-            invalid_isbns.append(isbn_raw.strip())
-
-    return invalid_isbns
-
-
-def _is_living_person_article(revision: PendingRevision) -> bool:
-    """Check if article is about a living person."""
-    try:
-        return is_living_person(revision.page.wiki.code, revision.page.title)
-    except Exception as e:
-        logger.warning(
-            f"Error checking if {revision.page.title} is living person: {e}. "
-            "Assuming not a living person for safety."
-        )
-        return False
-
-<<<<<<< HEAD
     return True
 
 
@@ -992,7 +940,46 @@
     
     # Block if had categories before and now has none
     return old_count > 0 and new_count == 0
-=======
+    total = sum(int(isbn[i]) * (1 if i % 2 == 0 else 3) for i in range(12))
+    check_digit = (10 - (total % 10)) % 10
+    return int(isbn[12]) == check_digit
+
+
+def _find_invalid_isbns(text: str) -> list[str]:
+    """Find all ISBNs in text and return list of invalid ones."""
+    isbn_pattern = re.compile(
+        r"isbn\s*[=:]?\s*([0-9Xx\-\s]{1,30}?)(?=\s+\d{4}(?:\D|$)|[^\d\sXx\-]|$)", re.IGNORECASE
+    )
+
+    invalid_isbns = []
+    for match in isbn_pattern.finditer(text):
+        isbn_raw = match.group(1)
+        isbn_clean = re.sub(r"[\s\-]", "", isbn_raw)
+
+        if not isbn_clean:
+            continue
+
+        is_valid = (len(isbn_clean) == 10 and _validate_isbn_10(isbn_clean)) or (
+            len(isbn_clean) == 13 and _validate_isbn_13(isbn_clean)
+        )
+
+        if not is_valid:
+            invalid_isbns.append(isbn_raw.strip())
+
+    return invalid_isbns
+
+
+def _is_living_person_article(revision: PendingRevision) -> bool:
+    """Check if article is about a living person."""
+    try:
+        return is_living_person(revision.page.wiki.code, revision.page.title)
+    except Exception as e:
+        logger.warning(
+            f"Error checking if {revision.page.title} is living person: {e}. "
+            "Assuming not a living person for safety."
+        )
+        return False
+
 
 def _evaluate_ores_thresholds(revision: PendingRevision) -> dict | None:
     """Evaluate ORES thresholds with living person adjustments."""
@@ -1170,5 +1157,4 @@
             "status": "ok",
             "message": f"ORES scores are within acceptable thresholds ({', '.join(messages)}).",
         },
-    }
->>>>>>> 9aed0c74
+    }