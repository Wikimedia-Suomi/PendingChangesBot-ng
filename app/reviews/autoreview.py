--- conflicted
+++ resolved
@@ -676,7 +676,7 @@
     return True
 
 
-<<<<<<< HEAD
+
 def _get_added_external_links(revision: PendingRevision) -> list[str]:
     current_links = _extract_external_links(revision.get_wikitext())
     parent_links = _extract_external_links(_get_parent_wikitext(revision))
@@ -716,7 +716,7 @@
             label = f"{label} (error)"
         problematic.append(label)
     return problematic
-=======
+
 def _validate_isbn_10(isbn: str) -> bool:
     """Validate ISBN-10 checksum."""
     if len(isbn) != 10:
@@ -786,4 +786,3 @@
             invalid_isbns.append(isbn_raw.strip())
 
     return invalid_isbns
->>>>>>> 32cf7906
