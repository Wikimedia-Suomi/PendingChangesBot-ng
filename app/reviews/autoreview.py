--- conflicted
+++ resolved
@@ -254,7 +254,6 @@
         }
     )
 
-<<<<<<< HEAD
     # Test 4: High revert risk prevents automatic approval.
     if revertrisk_threshold is not None:
         score = _get_revertrisk_score(revision)
@@ -294,7 +293,6 @@
                     "message": f"Revert risk {score:.3f} is below threshold {revertrisk_threshold:.3f}.",
                 }
             )
-=======
     # Test 4: Check for new rendering errors in the HTML.
     new_render_errors = _check_for_new_render_errors(revision, client)
     if new_render_errors:
@@ -323,7 +321,6 @@
             "message": "The edit does not introduce new rendering errors.",
         }
     )
->>>>>>> e4912854
 
     return {
         "tests": tests,
