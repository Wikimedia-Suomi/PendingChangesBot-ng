--- conflicted
+++ resolved
@@ -2,16 +2,10 @@
 
 from __future__ import annotations
 
-<<<<<<< HEAD
-import logging
-import re
-from collections import Counter
-=======
 import json
 import logging
 import re
 from collections.abc import Iterable
->>>>>>> 3ca64cae
 from dataclasses import dataclass
 from difflib import SequenceMatcher
 
@@ -23,8 +17,6 @@
 
 from .models import EditorProfile, ModelScores, PendingPage, PendingRevision, Wiki
 from .services import WikiClient
-
-logger = logging.getLogger(__name__)
 
 logger = logging.getLogger(__name__)
 
@@ -61,24 +53,8 @@
     redirect_aliases = _get_redirect_aliases(page.wiki)
     client = WikiClient(page.wiki)
 
-<<<<<<< HEAD
-    # Get stable revision for comparison
-    stable_revision = None
-    try:
-        stable_revision = page.revisions.get(revid=page.stable_revid)
-    except page.revisions.model.DoesNotExist:
-        logger.debug(
-            "No stable revision %s for page %s",
-            page.stable_revid,
-            page.pageid,
-        )
-
-    results: list[dict] = []
-    for i, revision in enumerate(revisions):
-=======
     results = []
     for revision in revisions:
->>>>>>> 3ca64cae
         profile = profiles.get(revision.user_name or "")
         # Get parent revision (either previous in list or stable revision)
         parent_revision = revisions[i - 1] if i > 0 else stable_revision
@@ -120,16 +96,6 @@
     """Evaluate a revision using the autoreview checks in optimized order."""
     tests = []
 
-<<<<<<< HEAD
-    # Test 0: Check for broken wikicode (non-blocking check)
-    broken_wikicode_result = check_broken_wikicode(revision, parent_revision)
-    tests.append(broken_wikicode_result)
-
-    # If broken wikicode detected, still continue with other tests but may influence decision
-    has_broken_wikicode = broken_wikicode_result["status"] == "fail"
-
-    # Test 1: Bot editors can always be auto-approved.
-=======
     # TEST 1: Manual un-approval check (fastest, blocks immediately)
     is_manually_unapproved = client.has_manual_unapproval(revision.page.title, revision.revid)
     if is_manually_unapproved:
@@ -159,7 +125,6 @@
     )
 
     # TEST 2: Bot user check (approves immediately)
->>>>>>> 3ca64cae
     if _is_bot_user(revision, profile):
         tests.append(
             {
@@ -361,19 +326,6 @@
         }
     )
 
-<<<<<<< HEAD
-    # Final decision: Consider broken wikicode for manual review recommendation
-    if has_broken_wikicode:
-        return {
-            "tests": tests,
-            "decision": AutoreviewDecision(
-                status="manual",
-                label="Requires human review",
-                reason="Broken wikicode detected - manual review recommended.",
-            ),
-        }
-
-=======
     # TEST 7: Check for new rendering errors (blocks immediately)
     new_render_errors = _check_for_new_render_errors(revision, client)
     if new_render_errors:
@@ -494,7 +446,6 @@
             }
 
     # No automatic approval criteria met
->>>>>>> 3ca64cae
     return {
         "tests": tests,
         "decision": AutoreviewDecision(
@@ -593,118 +544,6 @@
     if isinstance(page_categories, list):
         categories.extend(str(category) for category in page_categories if category)
 
-<<<<<<< HEAD
-    matched: set[str] = set()
-    for category in categories:
-        normalized = str(category).casefold()
-        if normalized in blocking_lookup:
-            matched.add(blocking_lookup[normalized])
-    return matched
-
-
-def detect_broken_wikicode_indicators(html_content: str, wiki_lang: str = "en") -> Counter:
-    """
-    Detect broken wikicode indicators in rendered HTML content.
-
-    Returns a Counter with counts of each indicator type found.
-    """
-    if not html_content:
-        return Counter()
-
-    indicators = Counter()
-
-    # Template syntax
-    indicators["{{"] = html_content.count("{{")
-    indicators["}}"] = html_content.count("}}")
-
-    # Internal link syntax
-    indicators["[["] = html_content.count("[[")
-    indicators["]]"] = html_content.count("]]")
-
-    # Reference tags (case insensitive)
-    indicators["<ref"] = len(re.findall(r'<ref\b', html_content, re.IGNORECASE))
-    indicators["</ref"] = len(re.findall(r'</ref>', html_content, re.IGNORECASE))
-    indicators["ref>"] = len(re.findall(r'\bref>', html_content, re.IGNORECASE))
-
-    # Div tags
-    indicators["<div"] = len(re.findall(r'<div\b', html_content, re.IGNORECASE))
-    indicators["</div"] = len(re.findall(r'</div>', html_content, re.IGNORECASE))
-    indicators["div>"] = len(re.findall(r'\bdiv>', html_content, re.IGNORECASE))
-
-    # Span tags
-    indicators["<span"] = len(re.findall(r'<span\b', html_content, re.IGNORECASE))
-    indicators["</span"] = len(re.findall(r'</span>', html_content, re.IGNORECASE))
-    indicators["span>"] = len(re.findall(r'\bspan>', html_content, re.IGNORECASE))
-
-    # Media/category syntax with localization
-    media_keywords = get_localized_media_keywords(wiki_lang)
-    for keyword in media_keywords:
-        pattern = re.escape(f"[{keyword}:")
-        indicators[f"[{keyword}:"] = len(re.findall(pattern, html_content, re.IGNORECASE))
-
-    # Section headers (==) - check if article might be math-related
-    # Only count if not in a math context
-    if not is_math_article(html_content):
-        indicators["=="] = html_content.count("==")
-
-    return indicators
-
-
-def get_localized_media_keywords(wiki_lang: str) -> list[str]:
-    """
-    Get localized keywords for File, Image, and Category based on wiki language.
-
-    Similar to how #REDIRECT magic words are translated.
-    """
-    # Base English keywords
-    keywords = ["File", "Image", "Category"]
-
-    # Add localized versions based on language
-    localizations = {
-        "fi": ["Tiedosto", "Kuva", "Luokka"],
-        "de": ["Datei", "Bild", "Kategorie"],
-        "pl": ["Plik", "Grafika", "Kategoria"],
-        "fr": ["Fichier", "Image", "Catégorie"],
-        "es": ["Archivo", "Imagen", "Categoría"],
-        "sv": ["Fil", "Bild", "Kategori"],
-        "it": ["File", "Immagine", "Categoria"],
-        "nl": ["Bestand", "Afbeelding", "Categorie"],
-        "ru": ["Файл", "Изображение", "Категория"],
-        "ja": ["ファイル", "画像", "カテゴリ"],
-    }
-
-    if wiki_lang in localizations:
-        keywords.extend(localizations[wiki_lang])
-
-    return keywords
-
-
-def is_math_article(html_content: str) -> bool:
-    """
-    Check if article appears to be math-related to avoid false positives with ==.
-
-    Uses multiple heuristics:
-    - Presence of <math> tags in content
-    - Mathematical notation patterns
-    """
-    if not html_content:
-        return False
-
-    # Check for math tags
-    if "<math" in html_content.lower():
-        return True
-
-    # Check for common mathematical notation
-    math_patterns = [
-        r'\$.*\$',  # LaTeX-style inline math
-        r'\\[a-zA-Z]+\{',  # LaTeX commands
-        r'[∑∏∫∂∇]',  # Mathematical symbols
-    ]
-
-    for pattern in math_patterns:
-        if re.search(pattern, html_content):
-            return True
-=======
     return {
         blocking_lookup[cat.casefold()] for cat in categories if cat.casefold() in blocking_lookup
     }
@@ -903,80 +742,10 @@
                     threshold * 100,
                 )
                 return True
->>>>>>> 3ca64cae
 
     return False
 
 
-<<<<<<< HEAD
-def check_broken_wikicode(
-    current_revision: PendingRevision,
-    parent_revision: PendingRevision | None
-) -> dict:
-    """
-    Check if a revision introduces new broken wikicode indicators.
-
-    Compares indicator counts between parent and current revision.
-    Returns a test result dict.
-    """
-    wiki_lang = current_revision.page.wiki.code
-
-    # Get rendered HTML for both revisions
-    current_html = current_revision.get_rendered_html()
-    current_indicators = detect_broken_wikicode_indicators(current_html, wiki_lang)
-
-    if not parent_revision:
-        # No parent to compare against
-        total_indicators = sum(current_indicators.values())
-        if total_indicators > 0:
-            return {
-                "id": "broken-wikicode",
-                "title": "Broken wikicode check",
-                "status": "warning",
-                "message": f"Found {total_indicators} wikicode indicator(s) but no parent revision to compare.",
-            }
-        return {
-            "id": "broken-wikicode",
-            "title": "Broken wikicode check",
-            "status": "ok",
-            "message": "No broken wikicode indicators detected.",
-        }
-
-    parent_html = parent_revision.get_rendered_html()
-    parent_indicators = detect_broken_wikicode_indicators(parent_html, wiki_lang)
-
-    # Find indicators that increased
-    increased_indicators = []
-    for indicator, current_count in current_indicators.items():
-        parent_count = parent_indicators.get(indicator, 0)
-        if current_count > parent_count:
-            increase = current_count - parent_count
-            increased_indicators.append(f"{indicator} (+{increase})")
-
-    if increased_indicators:
-        return {
-            "id": "broken-wikicode",
-            "title": "Broken wikicode check",
-            "status": "fail",
-            "message": f"New broken wikicode detected: {', '.join(increased_indicators)}",
-        }
-
-    # Check if there are any indicators at all
-    total_current = sum(current_indicators.values())
-    if total_current > 0:
-        return {
-            "id": "broken-wikicode",
-            "title": "Broken wikicode check",
-            "status": "ok",
-            "message": f"Found {total_current} indicator(s) but no new ones introduced.",
-        }
-
-    return {
-        "id": "broken-wikicode",
-        "title": "Broken wikicode check",
-        "status": "ok",
-        "message": "No broken wikicode indicators detected.",
-=======
 def _validate_isbn_10(isbn: str) -> bool:
     """Validate ISBN-10 checksum."""
     if len(isbn) != 10:
@@ -1221,5 +990,4 @@
             "status": "ok",
             "message": f"ORES scores are within acceptable thresholds ({', '.join(messages)}).",
         },
->>>>>>> 3ca64cae
     }