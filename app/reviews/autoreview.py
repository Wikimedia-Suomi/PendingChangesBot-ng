--- conflicted
+++ resolved
@@ -735,7 +735,7 @@
     return True
 
 
-<<<<<<< HEAD
+
 def _get_added_external_links(revision: PendingRevision) -> list[str]:
     current_links = _extract_external_links(revision.get_wikitext())
     parent_links = _extract_external_links(_get_parent_wikitext(revision))
@@ -775,7 +775,7 @@
             label = f"{label} (error)"
         problematic.append(label)
     return problematic
-=======
+
 def _validate_isbn_10(isbn: str) -> bool:
     """Validate ISBN-10 checksum."""
     if len(isbn) != 10:
@@ -845,4 +845,3 @@
             invalid_isbns.append(isbn_raw.strip())
 
     return invalid_isbns
->>>>>>> 32cf7906
