"""Logic for simulating automatic review decisions for pending revisions."""

from __future__ import annotations

import re
from dataclasses import dataclass
from typing import Iterable

from .models import EditorProfile, PendingPage, PendingRevision


@dataclass(frozen=True)
class AutoreviewDecision:
    """Represents the aggregated outcome for a revision."""

    status: str
    label: str
    reason: str


def run_autoreview_for_page(page: PendingPage) -> list[dict]:
    """Run the configured autoreview checks for each pending revision of a page."""

    revisions = list(
        page.revisions.exclude(revid=page.stable_revid)
        .order_by("timestamp", "revid")
    )  # Oldest revision first.
    usernames = {revision.user_name for revision in revisions if revision.user_name}
    profiles = {
        profile.username: profile
        for profile in EditorProfile.objects.filter(
            wiki=page.wiki, username__in=usernames
        )
    }
    configuration = page.wiki.configuration

    auto_groups = _normalize_to_lookup(configuration.auto_approved_groups)
    blocking_categories = _normalize_to_lookup(configuration.blocking_categories)

    results: list[dict] = []
    for revision in revisions:
        profile = profiles.get(revision.user_name or "")
        revision_result = _evaluate_revision(
            revision,
            profile,
            auto_groups=auto_groups,
            blocking_categories=blocking_categories,
        )
        results.append(
            {
                "revid": revision.revid,
                "tests": revision_result["tests"],
                "decision": {
                    "status": revision_result["decision"].status,
                    "label": revision_result["decision"].label,
                    "reason": revision_result["decision"].reason,
                },
            }
        )

    return results


def _evaluate_revision(
    revision: PendingRevision,
    profile: EditorProfile | None,
    *,
    auto_groups: dict[str, str],
    blocking_categories: dict[str, str],
) -> dict:
    tests: list[dict] = []

    # Test 1: Bot editors can always be auto-approved.
    if _is_bot_user(revision, profile):
        tests.append(
            {
                "id": "bot-user",
                "title": "Bot user",
                "status": "ok",
                "message": "The edit could be auto-approved because the user is a bot.",
            }
        )
        return {
            "tests": tests,
            "decision": AutoreviewDecision(
                status="approve",
                label="Would be auto-approved",
                reason="The user is recognized as a bot.",
            ),
        }

    tests.append(
        {
            "id": "bot-user",
            "title": "Bot user",
            "status": "not_ok",
            "message": "The user is not marked as a bot.",
        }
    )

    # Test 2: Editors in the allow-list can be auto-approved.
    if auto_groups:
        matched_groups = _matched_user_groups(
            revision, profile, allowed_groups=auto_groups
        )
        if matched_groups:
            tests.append(
                {
                    "id": "auto-approved-group",
                    "title": "Auto-approved groups",
                    "status": "ok",
                    "message": "The user belongs to groups: {}.".format(
                        ", ".join(sorted(matched_groups))
                    ),
                }
            )
            return {
                "tests": tests,
                "decision": AutoreviewDecision(
                    status="approve",
                    label="Would be auto-approved",
                    reason="The user belongs to groups that are auto-approved.",
                ),
            }

        tests.append(
            {
                "id": "auto-approved-group",
                "title": "Auto-approved groups",
                "status": "not_ok",
                "message": "The user does not belong to auto-approved groups.",
            }
        )
    else:
        if profile and (profile.is_autopatrolled or profile.is_autoreviewed):
            default_rights: list[str] = []
            if profile.is_autopatrolled:
                default_rights.append("Autopatrolled")
            if profile.is_autoreviewed:
                default_rights.append("Autoreviewed")

            tests.append(
                {
                    "id": "auto-approved-group",
                    "title": "Auto-approved groups",
                    "status": "ok",
                    "message": "The user has default auto-approval rights: {}.".format(
                        ", ".join(default_rights)
                    ),
                }
            )
            return {
                "tests": tests,
                "decision": AutoreviewDecision(
                    status="approve",
                    label="Would be auto-approved",
                    reason="The user has default rights that allow auto-approval.",
                ),
            }

        tests.append(
            {
                "id": "auto-approved-group",
                "title": "Auto-approved groups",
                "status": "not_ok",
                "message": "The user does not have default auto-approval rights.",
            }
        )

    # Test 3: Blocking categories on the old version prevent automatic approval.
    blocking_hits = _blocking_category_hits(revision, blocking_categories)
    if blocking_hits:
        tests.append(
            {
                "id": "blocking-categories",
                "title": "Blocking categories",
                "status": "fail",
                "message": "The previous version belongs to blocking categories: {}.".format(
                    ", ".join(sorted(blocking_hits))
                ),
            }
        )
        return {
            "tests": tests,
            "decision": AutoreviewDecision(
                status="blocked",
                label="Cannot be auto-approved",
                reason="The previous version belongs to blocking categories.",
            ),
        }

    tests.append(
        {
            "id": "blocking-categories",
            "title": "Blocking categories",
            "status": "ok",
            "message": "The previous version is not in blocking categories.",
        }
    )

    # Test 4: Invalid ISBN checksums prevent automatic approval.
    wikitext = revision.get_wikitext()
    invalid_isbns = _find_invalid_isbns(wikitext)
    if invalid_isbns:
        tests.append(
            {
                "id": "invalid-isbn",
                "title": "ISBN checksum validation",
                "status": "fail",
                "message": "The edit contains invalid ISBN(s): {}.".format(
                    ", ".join(invalid_isbns)
                ),
            }
        )
        return {
            "tests": tests,
            "decision": AutoreviewDecision(
                status="blocked",
                label="Cannot be auto-approved",
                reason="The edit contains ISBN(s) with invalid checksums.",
            ),
        }

    tests.append(
        {
            "id": "invalid-isbn",
            "title": "ISBN checksum validation",
            "status": "ok",
            "message": "No invalid ISBNs detected.",
        }
    )

    return {
        "tests": tests,
        "decision": AutoreviewDecision(
            status="manual",
            label="Requires human review",
            reason="In dry-run mode the edit would not be approved automatically.",
        ),
    }


def _normalize_to_lookup(values: Iterable[str] | None) -> dict[str, str]:
    lookup: dict[str, str] = {}
    if not values:
        return lookup
    for value in values:
        if not value:
            continue
        normalized = str(value).casefold()
        if normalized:
            lookup[normalized] = str(value)
    return lookup


def _is_bot_user(revision: PendingRevision, profile: EditorProfile | None) -> bool:
    """
    Check if a user is a bot or former bot.

    Args:
        revision: The pending revision to check
        profile: The editor profile if available

    Returns:
        True if the user is a current bot or former bot, False otherwise
    """
    superset = revision.superset_data or {}
    if superset.get("rc_bot"):
        return True

    # Check if we have is_bot_edit result (checks both current and former bot status)
    if is_bot_edit(revision):
        return True

    return False


def _matched_user_groups(
    revision: PendingRevision,
    profile: EditorProfile | None,
    *,
    allowed_groups: dict[str, str],
) -> set[str]:
    if not allowed_groups:
        return set()

    groups: list[str] = []
    superset = revision.superset_data or {}
    superset_groups = superset.get("user_groups") or []
    if isinstance(superset_groups, list):
        groups.extend(str(group) for group in superset_groups if group)
    if profile and profile.usergroups:
        groups.extend(str(group) for group in profile.usergroups if group)

    matched: set[str] = set()
    for group in groups:
        normalized = group.casefold()
        if normalized in allowed_groups:
            matched.add(allowed_groups[normalized])
    return matched


def _blocking_category_hits(
    revision: PendingRevision, blocking_lookup: dict[str, str]
) -> set[str]:
    if not blocking_lookup:
        return set()

    categories = list(revision.get_categories())
    page_categories = revision.page.categories or []
    if isinstance(page_categories, list):
        categories.extend(str(category) for category in page_categories if category)

    matched: set[str] = set()
    for category in categories:
        normalized = str(category).casefold()
        if normalized in blocking_lookup:
            matched.add(blocking_lookup[normalized])
    return matched


<<<<<<< HEAD
def _validate_isbn_10(isbn: str) -> bool:
    """Validate ISBN-10 checksum."""
    if len(isbn) != 10:
        return False

    total = 0
    for i in range(9):
        if not isbn[i].isdigit():
            return False
        total += int(isbn[i]) * (10 - i)
    if isbn[9] == 'X' or isbn[9] == 'x':
        total += 10
    elif isbn[9].isdigit():
        total += int(isbn[9])
    else:
        return False

    return total % 11 == 0


def _validate_isbn_13(isbn: str) -> bool:
    """Validate ISBN-13 checksum."""
    if len(isbn) != 13:
        return False

    if not isbn.startswith('978') and not isbn.startswith('979'):
        return False

    if not isbn.isdigit():
        return False

    total = 0
    for i in range(12):
        if i % 2 == 0:
            total += int(isbn[i])
        else:
            total += int(isbn[i]) * 3

    check_digit = (10 - (total % 10)) % 10
    return int(isbn[12]) == check_digit


def _find_invalid_isbns(text: str) -> list[str]:
    """Find all ISBNs in text and return list of invalid ones."""
    isbn_pattern = re.compile(r'isbn\s*[=:]?\s*([0-9Xx\-\s]+)', re.IGNORECASE)

    invalid_isbns = []
    for match in isbn_pattern.finditer(text):
        isbn_raw = match.group(1)
        isbn_clean = re.sub(r'[\s\-]', '', isbn_raw)

        if not isbn_clean:
            continue

        # Try to validate as ISBN-10 or ISBN-13
        is_valid = False
        if len(isbn_clean) == 10:
            is_valid = _validate_isbn_10(isbn_clean)
        elif len(isbn_clean) == 13:
            is_valid = _validate_isbn_13(isbn_clean)
        else:
            is_valid = False

        if not is_valid:
            invalid_isbns.append(isbn_raw.strip())

    return invalid_isbns
=======
def is_bot_edit(revision: PendingRevision) -> bool:
    """Check if a revision was made by a bot or former bot."""
    if not revision.user_name:
        return False
    try:
        profile = EditorProfile.objects.get(
            wiki=revision.page.wiki,
            username=revision.user_name
        )
        # Check both current bot status and former bot status
        return profile.is_bot or profile.is_former_bot
    except EditorProfile.DoesNotExist:
        return False
>>>>>>> fe53470f
<|MERGE_RESOLUTION|>--- conflicted
+++ resolved
@@ -319,7 +319,21 @@
     return matched
 
 
-<<<<<<< HEAD
+def is_bot_edit(revision: PendingRevision) -> bool:
+    """Check if a revision was made by a bot or former bot."""
+    if not revision.user_name:
+        return False
+    try:
+        profile = EditorProfile.objects.get(
+            wiki=revision.page.wiki,
+            username=revision.user_name
+        )
+        # Check both current bot status and former bot status
+        return profile.is_bot or profile.is_former_bot
+    except EditorProfile.DoesNotExist:
+        return False
+
+
 def _validate_isbn_10(isbn: str) -> bool:
     """Validate ISBN-10 checksum."""
     if len(isbn) != 10:
@@ -386,19 +400,4 @@
         if not is_valid:
             invalid_isbns.append(isbn_raw.strip())
 
-    return invalid_isbns
-=======
-def is_bot_edit(revision: PendingRevision) -> bool:
-    """Check if a revision was made by a bot or former bot."""
-    if not revision.user_name:
-        return False
-    try:
-        profile = EditorProfile.objects.get(
-            wiki=revision.page.wiki,
-            username=revision.user_name
-        )
-        # Check both current bot status and former bot status
-        return profile.is_bot or profile.is_former_bot
-    except EditorProfile.DoesNotExist:
-        return False
->>>>>>> fe53470f
+    return invalid_isbns