--- conflicted
+++ resolved
@@ -294,7 +294,6 @@
             ),
         }
 
-<<<<<<< HEAD
     # Test 4: External links should reference previously used domains.
     added_links = _get_added_external_links(revision)
     if added_links:
@@ -346,7 +345,6 @@
 
     # Test 5: Blocking categories on the old version prevent automatic approval.
     # Test 6: Blocking categories on the old version prevent automatic approval.
-=======
     # Test 6: Check if additions have been superseded in current stable version
     try:
         # Get the current stable wikitext
@@ -402,7 +400,6 @@
         )
 
     # Test 7: Blocking categories on the old version prevent automatic approval.
->>>>>>> 6e93e9ca
     blocking_hits = _blocking_category_hits(revision, blocking_categories)
     if blocking_hits:
         tests.append(
