"""Logic for simulating automatic review decisions for pending revisions."""

from __future__ import annotations

import logging
import re
from dataclasses import dataclass
from typing import Iterable

import pywikibot

from .models import EditorProfile, PendingPage, PendingRevision, Wiki

logger = logging.getLogger(__name__)


@dataclass(frozen=True)
class AutoreviewDecision:
    """Represents the aggregated outcome for a revision."""

    status: str
    label: str
    reason: str


def run_autoreview_for_page(page: PendingPage) -> list[dict]:
    """Run the configured autoreview checks for each pending revision of a page."""

    revisions = list(
        page.revisions.exclude(revid=page.stable_revid)
        .order_by("timestamp", "revid")
    )  # Oldest revision first.
    usernames = {revision.user_name for revision in revisions if revision.user_name}
    profiles = {
        profile.username: profile
        for profile in EditorProfile.objects.filter(
            wiki=page.wiki, username__in=usernames
        )
    }
    configuration = page.wiki.configuration

    auto_groups = _normalize_to_lookup(configuration.auto_approved_groups)
    blocking_categories = _normalize_to_lookup(configuration.blocking_categories)
    redirect_aliases = _get_redirect_aliases(page.wiki)

    results: list[dict] = []
    for revision in revisions:
        profile = profiles.get(revision.user_name or "")
        revision_result = _evaluate_revision(
            revision,
            profile,
            auto_groups=auto_groups,
            blocking_categories=blocking_categories,
            redirect_aliases=redirect_aliases,
        )
        results.append(
            {
                "revid": revision.revid,
                "tests": revision_result["tests"],
                "decision": {
                    "status": revision_result["decision"].status,
                    "label": revision_result["decision"].label,
                    "reason": revision_result["decision"].reason,
                },
            }
        )

    return results


def _evaluate_revision(
    revision: PendingRevision,
    profile: EditorProfile | None,
    *,
    auto_groups: dict[str, str],
    blocking_categories: dict[str, str],
    redirect_aliases: list[str],
) -> dict:
    tests: list[dict] = []

    # Test 1: Bot editors can always be auto-approved.
    if _is_bot_user(revision, profile):
        tests.append(
            {
                "id": "bot-user",
                "title": "Bot user",
                "status": "ok",
                "message": "The edit could be auto-approved because the user is a bot.",
            }
        )
        return {
            "tests": tests,
            "decision": AutoreviewDecision(
                status="approve",
                label="Would be auto-approved",
                reason="The user is recognized as a bot.",
            ),
        }
    else:
        tests.append(
            {
                "id": "bot-user",
                "title": "Bot user",
                "status": "not_ok",
                "message": "The user is not marked as a bot.",
            }
        )

<<<<<<< HEAD
    tests.append(
        {
            "id": "bot-user",
            "title": "Bot user",
            "status": "not_ok",
            "message": "The user is not marked as a bot.",
        }
    )

    try:
        from reviews.services import WikiClient
        wiki_client = WikiClient(revision.page.wiki)
        
        if wiki_client.is_user_blocked_after_edit(revision.user_name, revision.timestamp):
            tests.append({
                "id": "blocked-user",
                "title": "User blocked after edit",
                "status": "fail",
                "message": "User was blocked after making this edit.",
            })
            return {
                "tests": tests,
                "decision": AutoreviewDecision(
                    status="blocked",
                    label="Cannot be auto-approved",
                    reason="User was blocked after making this edit.",
                ),
            }
        else:
            tests.append({
                "id": "blocked-user",
                "title": "User block status",
                "status": "ok",
                "message": "User has not been blocked since making this edit.",
            })
    except Exception as e:
        logger.error(f"Error checking blocks for {revision.user_name}: {e}")
        tests.append({
            "id": "blocked-user",
            "title": "Block check failed",
            "status": "fail",
            "message": "Could not verify user block status.",
        })
        return {
            "tests": tests,
            "decision": AutoreviewDecision(
                status="error",
                label="Cannot be auto-approved",
                reason="Unable to verify user was not blocked.",
            ),
        }


    # Test 2: Editors in the allow-list can be auto-approved.
=======
    # Test 2: Autoapproved editors can always be auto-approved.
>>>>>>> 97a07d4e
    if auto_groups:
        matched_groups = _matched_user_groups(
            revision, profile, allowed_groups=auto_groups
        )
        if matched_groups:
            tests.append(
                {
                    "id": "auto-approved-group",
                    "title": "Auto-approved groups",
                    "status": "ok",
                    "message": "The user belongs to groups: {}.".format(
                        ", ".join(sorted(matched_groups))
                    ),
                }
            )
            return {
                "tests": tests,
                "decision": AutoreviewDecision(
                    status="approve",
                    label="Would be auto-approved",
                    reason="The user belongs to groups that are auto-approved.",
                ),
            }
        else:
            tests.append(
                {
                    "id": "auto-approved-group",
                    "title": "Auto-approved groups",
                    "status": "not_ok",
                    "message": "The user does not belong to auto-approved groups.",
                }
            )
    else:
        if profile and profile.is_autoreviewed:
            tests.append(
                {
                    "id": "auto-approved-group",
                    "title": "Auto-approved groups",
                    "status": "ok",
                    "message": "The user has default auto-approval rights: Autoreviewed.",
                }
            )
            return {
                "tests": tests,
                "decision": AutoreviewDecision(
                    status="approve",
                    label="Would be auto-approved",
                    reason="The user has autoreview rights that allow auto-approval.",
                ),
            }
        else:
            tests.append(
                {
                    "id": "auto-approved-group",
                    "title": "Auto-approved groups",
                    "status": "not_ok",
                    "message": (
                        "The user does not have autoreview rights."
                        if profile and profile.is_autopatrolled
                        else "The user does not have default auto-approval rights."
                    ),
                }
            )

    # Test 3: Do not approve article to redirect conversions
    is_redirect_conversion = _is_article_to_redirect_conversion(
        revision, redirect_aliases
    )

    if is_redirect_conversion:
        tests.append(
            {
                "id": "article-to-redirect-conversion",
                "title": "Article-to-redirect conversion",
                "status": "fail",
                "message": (
                    "Converting articles to redirects "
                    "requires autoreview rights."
                ),
            }
        )
        return {
            "tests": tests,
            "decision": AutoreviewDecision(
                status="blocked",
                label="Cannot be auto-approved",
                reason="Article-to-redirect conversions require autoreview rights.",
            ),
        }
    else:
        tests.append(
            {
                "id": "article-to-redirect-conversion",
                "title": "Article-to-redirect conversion",
                "status": "ok",
                "message": "This is not an article-to-redirect conversion.",
            }
        )

    # Check if user has autopatrolled rights (after redirect conversion check)
    if profile and profile.is_autopatrolled:
        return {
            "tests": tests,
            "decision": AutoreviewDecision(
                status="approve",
                label="Would be auto-approved",
                reason="The user has autopatrol rights that allow auto-approval.",
            ),
        }

    # Test 4: Blocking categories on the old version prevent automatic approval.
    blocking_hits = _blocking_category_hits(revision, blocking_categories)
    if blocking_hits:
        tests.append(
            {
                "id": "blocking-categories",
                "title": "Blocking categories",
                "status": "fail",
                "message": "The previous version belongs to blocking categories: {}.".format(
                    ", ".join(sorted(blocking_hits))
                ),
            }
        )
        return {
            "tests": tests,
            "decision": AutoreviewDecision(
                status="blocked",
                label="Cannot be auto-approved",
                reason="The previous version belongs to blocking categories.",
            ),
        }

    tests.append(
        {
            "id": "blocking-categories",
            "title": "Blocking categories",
            "status": "ok",
            "message": "The previous version is not in blocking categories.",
        }
    )

    return {
        "tests": tests,
        "decision": AutoreviewDecision(
            status="manual",
            label="Requires human review",
            reason="In dry-run mode the edit would not be approved automatically.",
        ),
    }


def _normalize_to_lookup(values: Iterable[str] | None) -> dict[str, str]:
    lookup: dict[str, str] = {}
    if not values:
        return lookup
    for value in values:
        if not value:
            continue
        normalized = str(value).casefold()
        if normalized:
            lookup[normalized] = str(value)
    return lookup


def _is_bot_user(revision: PendingRevision, profile: EditorProfile | None) -> bool:
    """
    Check if a user is a bot or former bot.

    Args:
        revision: The pending revision to check
        profile: The editor profile if available

    Returns:
        True if the user is a current bot or former bot, False otherwise
    """
    superset = revision.superset_data or {}
    if superset.get("rc_bot"):
        return True

    # Check if we have is_bot_edit result (checks both current and former bot status)
    if is_bot_edit(revision):
        return True

    return False


def _matched_user_groups(
    revision: PendingRevision,
    profile: EditorProfile | None,
    *,
    allowed_groups: dict[str, str],
) -> set[str]:
    if not allowed_groups:
        return set()

    groups: list[str] = []
    superset = revision.superset_data or {}
    superset_groups = superset.get("user_groups") or []
    if isinstance(superset_groups, list):
        groups.extend(str(group) for group in superset_groups if group)
    if profile and profile.usergroups:
        groups.extend(str(group) for group in profile.usergroups if group)

    matched: set[str] = set()
    for group in groups:
        normalized = group.casefold()
        if normalized in allowed_groups:
            matched.add(allowed_groups[normalized])
    return matched


def _blocking_category_hits(
    revision: PendingRevision, blocking_lookup: dict[str, str]
) -> set[str]:
    if not blocking_lookup:
        return set()

    categories = list(revision.get_categories())
    page_categories = revision.page.categories or []
    if isinstance(page_categories, list):
        categories.extend(str(category) for category in page_categories if category)

    matched: set[str] = set()
    for category in categories:
        normalized = str(category).casefold()
        if normalized in blocking_lookup:
            matched.add(blocking_lookup[normalized])
    return matched


def is_bot_edit(revision: PendingRevision) -> bool:
    """Check if a revision was made by a bot or former bot."""
    if not revision.user_name:
        return False
    try:
        profile = EditorProfile.objects.get(
            wiki=revision.page.wiki,
            username=revision.user_name
        )
        # Check both current bot status and former bot status
        return profile.is_bot or profile.is_former_bot
    except EditorProfile.DoesNotExist:
        return False


def _get_redirect_aliases(wiki: Wiki) -> list[str]:
    config = wiki.configuration
    if config.redirect_aliases:
        return config.redirect_aliases

    try:
        site = pywikibot.Site(code=wiki.code, fam=wiki.family)
        request = site.simple_request(
            action="query",
            meta="siteinfo",
            siprop="magicwords",
            formatversion=2,
        )
        response = request.submit()

        magic_words = response.get("query", {}).get("magicwords", [])
        for magic_word in magic_words:
            if magic_word.get("name") == "redirect":
                aliases = magic_word.get("aliases", [])
                config.redirect_aliases = aliases
                config.save(update_fields=["redirect_aliases", "updated_at"])
                return aliases
    except Exception:  # pragma: no cover - network failure fallback
        logger.exception("Failed to fetch redirect magic words for %s", wiki.code)

    language_fallbacks = {
        "de": ["#WEITERLEITUNG", "#REDIRECT"],
        "en": ["#REDIRECT"],
        "pl": ["#PATRZ", "#PRZEKIERUJ", "#TAM", "#REDIRECT"],
        "fi": ["#OHJAUS", "#UUDELLEENOHJAUS", "#REDIRECT"],
    }

    fallback_aliases = language_fallbacks.get(
        wiki.code,
        ["#REDIRECT"]  # fallback for non default languages
    )

    logger.warning(
        "Using fallback redirect aliases for %s: %s",
        wiki.code,
        fallback_aliases,
    )

    # Not saving fallback to cache, so it can be updated later using the API
    return fallback_aliases


def _is_redirect(wikitext: str, redirect_aliases: list[str]) -> bool:
    if not wikitext or not redirect_aliases:
        return False

    patterns = []
    for alias in redirect_aliases:
        word = alias.lstrip('#').strip()
        if word:
            patterns.append(re.escape(word))

    if not patterns:
        return False

    redirect_pattern = (
        r'^#[ \t]*(' + '|'.join(patterns) + r')[ \t]*\[\[([^\]\n\r]+?)\]\]'
    )

    match = re.match(redirect_pattern, wikitext, re.IGNORECASE)
    return match is not None


def _get_parent_wikitext(revision: PendingRevision) -> str:
    """Get parent revision wikitext from local database.

    The parent should always be available in the local PendingRevision table,
    as it includes the latest stable revision (fp_stable_id) which is the
    parent of the first pending change.
    """
    if not revision.parentid:
        return ""

    try:
        parent_revision = PendingRevision.objects.get(
            page=revision.page,
            revid=revision.parentid
        )
        return parent_revision.get_wikitext()
    except PendingRevision.DoesNotExist:
        logger.warning(
            "Parent revision %s not found in local database for revision %s",
            revision.parentid,
            revision.revid,
        )
        return ""


def _is_article_to_redirect_conversion(
    revision: PendingRevision,
    redirect_aliases: list[str],
) -> bool:
    current_wikitext = revision.get_wikitext()
    if not _is_redirect(current_wikitext, redirect_aliases):
        return False

    if not revision.parentid:
        return False

    parent_wikitext = _get_parent_wikitext(revision)
    if not parent_wikitext:
        return False

    if _is_redirect(parent_wikitext, redirect_aliases):
        return False

    return True<|MERGE_RESOLUTION|>--- conflicted
+++ resolved
@@ -106,7 +106,6 @@
             }
         )
 
-<<<<<<< HEAD
     tests.append(
         {
             "id": "bot-user",
@@ -161,9 +160,7 @@
 
 
     # Test 2: Editors in the allow-list can be auto-approved.
-=======
     # Test 2: Autoapproved editors can always be auto-approved.
->>>>>>> 97a07d4e
     if auto_groups:
         matched_groups = _matched_user_groups(
             revision, profile, allowed_groups=auto_groups
