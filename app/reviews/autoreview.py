"""Logic for simulating automatic review decisions for pending revisions."""

from __future__ import annotations

import logging
import re
from collections.abc import Iterable
from dataclasses import dataclass

import pywikibot
from bs4 import BeautifulSoup

from .models import EditorProfile, PendingPage, PendingRevision, Wiki
from .services import WikiClient

logger = logging.getLogger(__name__)


@dataclass(frozen=True)
class AutoreviewDecision:
    """Represents the aggregated outcome for a revision."""

    status: str
    label: str
    reason: str


def run_autoreview_for_page(page: PendingPage) -> list[dict]:
    """Run the configured autoreview checks for each pending revision of a page."""

    revisions = list(
        page.revisions.exclude(revid=page.stable_revid).order_by("timestamp", "revid")
    )  # Oldest revision first.
    usernames = {revision.user_name for revision in revisions if revision.user_name}
    profiles = {
        profile.username: profile
        for profile in EditorProfile.objects.filter(wiki=page.wiki, username__in=usernames)
    }
    configuration = page.wiki.configuration

    auto_groups = _normalize_to_lookup(configuration.auto_approved_groups)
    blocking_categories = _normalize_to_lookup(configuration.blocking_categories)
    redirect_aliases = _get_redirect_aliases(page.wiki)
    client = WikiClient(page.wiki)

    results: list[dict] = []
    for revision in revisions:
        profile = profiles.get(revision.user_name or "")
        revision_result = _evaluate_revision(
            revision,
            client,
            profile,
            auto_groups=auto_groups,
            blocking_categories=blocking_categories,
            redirect_aliases=redirect_aliases,
        )
        results.append(
            {
                "revid": revision.revid,
                "tests": revision_result["tests"],
                "decision": {
                    "status": revision_result["decision"].status,
                    "label": revision_result["decision"].label,
                    "reason": revision_result["decision"].reason,
                },
            }
        )

    return results

def _evaluate_revision(
    revision: PendingRevision,
    client: WikiClient,
    profile: EditorProfile | None,
    *,
    auto_groups: dict[str, str],
    blocking_categories: dict[str, str],
    redirect_aliases: list[str],
) -> dict:
    tests: list[dict] = []

    # Test 1: Bot editors can always be auto-approved.
    if _is_bot_user(revision, profile):
        tests.append(
            {
                "id": "bot-user",
                "title": "Bot user",
                "status": "ok",
                "message": "The edit could be auto-approved because the user is a bot.",
            }
        )
        return {
            "tests": tests,
            "decision": AutoreviewDecision(
                status="approve",
                label="Would be auto-approved",
                reason="The user is recognized as a bot.",
            ),
        }
    else:
        tests.append(
            {
                "id": "bot-user",
                "title": "Bot user",
                "status": "not_ok",
                "message": "The user is not marked as a bot.",
            }
        )

    # Test 2: Check if user was blocked after making the edit
    try:
        if client.is_user_blocked_after_edit(revision.user_name, revision.timestamp):
            tests.append({
                "id": "blocked-user",
                "title": "User blocked after edit",
                "status": "fail",
                "message": "User was blocked after making this edit.",
            })
            return {
                "tests": tests,
                "decision": AutoreviewDecision(
                    status="blocked",
                    label="Cannot be auto-approved",
                    reason="User was blocked after making this edit.",
                ),
            }
        else:
            tests.append({
                "id": "blocked-user",
                "title": "User block status",
                "status": "ok",
                "message": "User has not been blocked since making this edit.",
            })
    except Exception as e:
        logger.error(f"Error checking blocks for {revision.user_name}: {e}")
        tests.append({
            "id": "blocked-user",
            "title": "Block check failed",
            "status": "fail",
            "message": "Could not verify user block status.",
        })
        return {
            "tests": tests,
            "decision": AutoreviewDecision(
                status="error",
                label="Cannot be auto-approved",
                reason="Unable to verify user was not blocked.",
            ),
        }

    # Test 3: Editors in the allow-list can be auto-approved.
    # Test 3: Autoapproved editors can always be auto-approved.
    if auto_groups:
        matched_groups = _matched_user_groups(revision, profile, allowed_groups=auto_groups)
        if matched_groups:
            tests.append(
                {
                    "id": "auto-approved-group",
                    "title": "Auto-approved groups",
                    "status": "ok",
                    "message": "The user belongs to groups: {}.".format(
                        ", ".join(sorted(matched_groups))
                    ),
                }
            )
            return {
                "tests": tests,
                "decision": AutoreviewDecision(
                    status="approve",
                    label="Would be auto-approved",
                    reason="The user belongs to groups that are auto-approved.",
                ),
            }
        else:
            tests.append(
                {
                    "id": "auto-approved-group",
                    "title": "Auto-approved groups",
                    "status": "not_ok",
                    "message": "The user does not belong to auto-approved groups.",
                }
            )
    else:
        if profile and profile.is_autoreviewed:
            tests.append(
                {
                    "id": "auto-approved-group",
                    "title": "Auto-approved groups",
                    "status": "ok",
                    "message": "The user has default auto-approval rights: Autoreviewed.",
                }
            )
            return {
                "tests": tests,
                "decision": AutoreviewDecision(
                    status="approve",
                    label="Would be auto-approved",
                    reason="The user has autoreview rights that allow auto-approval.",
                ),
            }
        else:
            tests.append(
                {
                    "id": "auto-approved-group",
                    "title": "Auto-approved groups",
                    "status": "not_ok",
                    "message": (
                        "The user does not have autoreview rights."
                        if profile and profile.is_autopatrolled
                        else "The user does not have default auto-approval rights."
                    ),
                }
            )

    # Test 4: Do not approve article to redirect conversions
    is_redirect_conversion = _is_article_to_redirect_conversion(revision, redirect_aliases)

    if is_redirect_conversion:
        tests.append(
            {
                "id": "article-to-redirect-conversion",
                "title": "Article-to-redirect conversion",
                "status": "fail",
                "message": ("Converting articles to redirects requires autoreview rights."),
            }
        )
        return {
            "tests": tests,
            "decision": AutoreviewDecision(
                status="blocked",
                label="Cannot be auto-approved",
                reason="Article-to-redirect conversions require autoreview rights.",
            ),
        }
    else:
        tests.append(
            {
                "id": "article-to-redirect-conversion",
                "title": "Article-to-redirect conversion",
                "status": "ok",
                "message": "This is not an article-to-redirect conversion.",
            }
        )

    # Check if user has autopatrolled rights (after redirect conversion check)
    if profile and profile.is_autopatrolled:
        return {
            "tests": tests,
            "decision": AutoreviewDecision(
                status="approve",
                label="Would be auto-approved",
                reason="The user has autopatrol rights that allow auto-approval.",
            ),
        }

    # Test 5: Blocking categories on the old version prevent automatic approval.
    blocking_hits = _blocking_category_hits(revision, blocking_categories)
    if blocking_hits:
        tests.append(
            {
                "id": "blocking-categories",
                "title": "Blocking categories",
                "status": "fail",
                "message": "The previous version belongs to blocking categories: {}.".format(
                    ", ".join(sorted(blocking_hits))
                ),
            }
        )
        return {
            "tests": tests,
            "decision": AutoreviewDecision(
                status="blocked",
                label="Cannot be auto-approved",
                reason="The previous version belongs to blocking categories.",
            ),
        }

    tests.append(
        {
            "id": "blocking-categories",
            "title": "Blocking categories",
            "status": "ok",
            "message": "The previous version is not in blocking categories.",
        }
    )

<<<<<<< HEAD
    # Test 5: Check for new rendering errors in the HTML.
=======
    # Test 6: Check for new rendering errors in the HTML.
>>>>>>> 1facbace
    new_render_errors = _check_for_new_render_errors(revision, client)
    if new_render_errors:
        tests.append(
            {
                "id": "new-render-errors",
                "title": "New render errors",
                "status": "fail",
                "message": "The edit introduces new rendering errors.",
            }
        )
        return {
            "tests": tests,
            "decision": AutoreviewDecision(
                status="blocked",
                label="Cannot be auto-approved",
                reason="The edit introduces new rendering errors.",
            ),
        }

    tests.append(
        {
            "id": "new-render-errors",
            "title": "New render errors",
            "status": "ok",
            "message": "The edit does not introduce new rendering errors.",
        }
    )

    # Test 6: Reference-only edits can be auto-approved if domains are verified
    parent_wikitext = _get_parent_wikitext(revision)
    current_wikitext = revision.get_wikitext()
    ref_check = _is_reference_only_edit(parent_wikitext, current_wikitext)

    if ref_check['is_reference_only']:
        # Get domains from added and modified references
        all_changed_refs = ref_check['added_refs'] + ref_check['modified_refs']
        domains = _get_domains_from_references(all_changed_refs)

        if domains:
            # Check if all domains exist on the wiki
            unverified_domains = []
            for domain in domains:
                if not _check_domain_exists_on_wiki(domain, revision.page.wiki):
                    unverified_domains.append(domain)

            if unverified_domains:
                tests.append(
                    {
                        "id": "reference-only-edit",
                        "title": "Reference-only edit",
                        "status": "fail",
                        "message": (
                            "Edit only modifies references, but contains "
                            "unverified domains: {}.".format(
                                ", ".join(sorted(unverified_domains))
                            )
                        ),
                    }
                )
                return {
                    "tests": tests,
                    "decision": AutoreviewDecision(
                        status="manual",
                        label="Requires human review",
                        reason="Reference-only edit contains unverified external domains.",
                    ),
                }
            else:
                tests.append(
                    {
                        "id": "reference-only-edit",
                        "title": "Reference-only edit",
                        "status": "ok",
                        "message": (
                            "Edit only adds/modifies references with verified domains."
                        ),
                    }
                )
                return {
                    "tests": tests,
                    "decision": AutoreviewDecision(
                        status="approve",
                        label="Would be auto-approved",
                        reason="Edit only adds or modifies references with verified domains.",
                    ),
                }
        else:
            # No domains in references, can approve
            tests.append(
                {
                    "id": "reference-only-edit",
                    "title": "Reference-only edit",
                    "status": "ok",
                    "message": "Edit only adds/modifies references without external links.",
                }
            )
            return {
                "tests": tests,
                "decision": AutoreviewDecision(
                    status="approve",
                    label="Would be auto-approved",
                    reason="Edit only adds or modifies references without external links.",
                ),
            }
    elif ref_check['removed_refs'] and not ref_check['added_refs'] and not ref_check['modified_refs']:
        # Only removed references, require manual review
        tests.append(
            {
                "id": "reference-only-edit",
                "title": "Reference-only edit",
                "status": "fail",
                "message": "Edit only removes references, requires manual review.",
            }
        )
    else:
        # Not a reference-only edit
        tests.append(
            {
                "id": "reference-only-edit",
                "title": "Reference-only edit",
                "status": "not_ok",
                "message": "Edit is not reference-only.",
            }
        )

    return {
        "tests": tests,
        "decision": AutoreviewDecision(
            status="manual",
            label="Requires human review",
            reason="In dry-run mode the edit would not be approved automatically.",
        ),
    }

def _get_render_error_count(revision: PendingRevision, html: str) -> int:
    """Calculate and cache the number of rendering errors in the HTML."""
    if revision.render_error_count is not None:
        return revision.render_error_count

    soup = BeautifulSoup(html, "lxml")
    error_count = len(soup.find_all(class_="error"))

    revision.render_error_count = error_count
    revision.save(update_fields=["render_error_count"])
    return error_count


def _check_for_new_render_errors(revision: PendingRevision, client: WikiClient) -> bool:
    """Check if a revision introduces new HTML elements with class='error'."""
    if not revision.parentid:
        return False

    current_html = client.get_rendered_html(revision.revid)
    previous_html = client.get_rendered_html(revision.parentid)

    if not current_html or not previous_html:
        return False

    current_error_count = _get_render_error_count(revision, current_html)

    parent_revision = PendingRevision.objects.filter(
        page__wiki=revision.page.wiki, revid=revision.parentid
    ).first()
    previous_error_count = (
        _get_render_error_count(parent_revision, previous_html) if parent_revision else 0
    )

    return current_error_count > previous_error_count


def _normalize_to_lookup(values: Iterable[str] | None) -> dict[str, str]:
    lookup: dict[str, str] = {}
    if not values:
        return lookup
    for value in values:
        if not value:
            continue
        normalized = str(value).casefold()
        if normalized:
            lookup[normalized] = str(value)
    return lookup


def _is_bot_user(revision: PendingRevision, profile: EditorProfile | None) -> bool:
    """
    Check if a user is a bot or former bot.

    Args:
        revision: The pending revision to check
        profile: The editor profile if available

    Returns:
        True if the user is a current bot or former bot, False otherwise
    """
    superset = revision.superset_data or {}
    if superset.get("rc_bot"):
        return True

    # Check if we have is_bot_edit result (checks both current and former bot status)
    if is_bot_edit(revision):
        return True

    return False


def _matched_user_groups(
    revision: PendingRevision,
    profile: EditorProfile | None,
    *,
    allowed_groups: dict[str, str],
) -> set[str]:
    if not allowed_groups:
        return set()

    groups: list[str] = []
    superset = revision.superset_data or {}
    superset_groups = superset.get("user_groups") or []
    if isinstance(superset_groups, list):
        groups.extend(str(group) for group in superset_groups if group)
    if profile and profile.usergroups:
        groups.extend(str(group) for group in profile.usergroups if group)

    matched: set[str] = set()
    for group in groups:
        normalized = group.casefold()
        if normalized in allowed_groups:
            matched.add(allowed_groups[normalized])
    return matched


def _blocking_category_hits(revision: PendingRevision, blocking_lookup: dict[str, str]) -> set[str]:
    if not blocking_lookup:
        return set()

    categories = list(revision.get_categories())
    page_categories = revision.page.categories or []
    if isinstance(page_categories, list):
        categories.extend(str(category) for category in page_categories if category)

    matched: set[str] = set()
    for category in categories:
        normalized = str(category).casefold()
        if normalized in blocking_lookup:
            matched.add(blocking_lookup[normalized])
    return matched


def is_bot_edit(revision: PendingRevision) -> bool:
    """Check if a revision was made by a bot or former bot."""
    if not revision.user_name:
        return False
    try:
        profile = EditorProfile.objects.get(wiki=revision.page.wiki, username=revision.user_name)
        # Check both current bot status and former bot status
        return profile.is_bot or profile.is_former_bot
    except EditorProfile.DoesNotExist:
        return False


def _get_redirect_aliases(wiki: Wiki) -> list[str]:
    config = wiki.configuration
    if config.redirect_aliases:
        return config.redirect_aliases

    try:
        site = pywikibot.Site(code=wiki.code, fam=wiki.family)
        request = site.simple_request(
            action="query",
            meta="siteinfo",
            siprop="magicwords",
            formatversion=2,
        )
        response = request.submit()

        magic_words = response.get("query", {}).get("magicwords", [])
        for magic_word in magic_words:
            if magic_word.get("name") == "redirect":
                aliases = magic_word.get("aliases", [])
                config.redirect_aliases = aliases
                config.save(update_fields=["redirect_aliases", "updated_at"])
                return aliases
    except Exception:  # pragma: no cover - network failure fallback
        logger.exception("Failed to fetch redirect magic words for %s", wiki.code)

    language_fallbacks = {
        "de": ["#WEITERLEITUNG", "#REDIRECT"],
        "en": ["#REDIRECT"],
        "pl": ["#PATRZ", "#PRZEKIERUJ", "#TAM", "#REDIRECT"],
        "fi": ["#OHJAUS", "#UUDELLEENOHJAUS", "#REDIRECT"],
    }

    fallback_aliases = language_fallbacks.get(
        wiki.code,
        ["#REDIRECT"],  # fallback for non default languages
    )

    logger.warning(
        "Using fallback redirect aliases for %s: %s",
        wiki.code,
        fallback_aliases,
    )

    # Not saving fallback to cache, so it can be updated later using the API
    return fallback_aliases


def _is_redirect(wikitext: str, redirect_aliases: list[str]) -> bool:
    if not wikitext or not redirect_aliases:
        return False

    patterns = []
    for alias in redirect_aliases:
        word = alias.lstrip("#").strip()
        if word:
            patterns.append(re.escape(word))

    if not patterns:
        return False

    redirect_pattern = r"^#[ \t]*(" + "|".join(patterns) + r")[ \t]*\[\[([^\]\n\r]+?)\]\]"

    match = re.match(redirect_pattern, wikitext, re.IGNORECASE)
    return match is not None


def _get_parent_wikitext(revision: PendingRevision) -> str:
    """Get parent revision wikitext from local database.

    The parent should always be available in the local PendingRevision table,
    as it includes the latest stable revision (fp_stable_id) which is the
    parent of the first pending change.
    """
    if not revision.parentid:
        return ""

    try:
        parent_revision = PendingRevision.objects.get(page=revision.page, revid=revision.parentid)
        return parent_revision.get_wikitext()
    except PendingRevision.DoesNotExist:
        logger.warning(
            "Parent revision %s not found in local database for revision %s",
            revision.parentid,
            revision.revid,
        )
        return ""


def _is_article_to_redirect_conversion(
    revision: PendingRevision,
    redirect_aliases: list[str],
) -> bool:
    current_wikitext = revision.get_wikitext()
    if not _is_redirect(current_wikitext, redirect_aliases):
        return False

    if not revision.parentid:
        return False

    parent_wikitext = _get_parent_wikitext(revision)
    if not parent_wikitext:
        return False

    if _is_redirect(parent_wikitext, redirect_aliases):
        return False

    return True


def _extract_references(wikitext: str) -> list[dict[str, str]]:
    """Extract all reference tags from wikitext.

    Args:
        wikitext: The wikitext to parse

    Returns:
        List of dicts with keys: 'full_match', 'content', 'name', 'group'
        For self-closing refs, 'content' will be empty string
    """
    if not wikitext:
        return []

    references = []

    # Pattern for standard <ref>content</ref> tags (with optional attributes)
    # Captures: name attribute, group attribute, content
    standard_pattern = (
        r'<ref'
        r'(?:\s+name\s*=\s*"([^"]*)")?'  # Optional name attribute
        r'(?:\s+group\s*=\s*"([^"]*)")?'  # Optional group attribute
        r'(?:\s+[^>]*)?'  # Any other attributes
        r'>'
        r'(.*?)'  # Content (non-greedy)
        r'</ref>'
    )

    # Pattern for self-closing <ref /> tags
    # Captures: name attribute, group attribute
    self_closing_pattern = (
        r'<ref'
        r'(?:\s+name\s*=\s*"([^"]*)")?'  # Optional name attribute
        r'(?:\s+group\s*=\s*"([^"]*)")?'  # Optional group attribute
        r'(?:\s+[^>]*)?'  # Any other attributes
        r'\s*/>'
    )

    # Find all standard refs
    for match in re.finditer(standard_pattern, wikitext, re.DOTALL | re.IGNORECASE):
        references.append({
            'full_match': match.group(0),
            'name': match.group(1) or '',
            'group': match.group(2) or '',
            'content': match.group(3) or '',
        })

    # Find all self-closing refs
    for match in re.finditer(self_closing_pattern, wikitext, re.IGNORECASE):
        references.append({
            'full_match': match.group(0),
            'name': match.group(1) or '',
            'group': match.group(2) or '',
            'content': '',
        })

    return references


def _remove_references(wikitext: str) -> str:
    """Remove all reference tags from wikitext, leaving other content intact.

    Args:
        wikitext: The wikitext to process

    Returns:
        Wikitext with all <ref>...</ref> and <ref /> tags removed
    """
    if not wikitext:
        return ''

    # Remove standard refs
    result = re.sub(
        r'<ref(?:\s+[^>]*)?>.*?</ref>',
        '',
        wikitext,
        flags=re.DOTALL | re.IGNORECASE
    )

    # Remove self-closing refs
    result = re.sub(
        r'<ref(?:\s+[^>]*)?/>',
        '',
        result,
        flags=re.IGNORECASE
    )

    return result


def _extract_urls_from_text(text: str) -> list[str]:
    """Extract URLs from text.

    Args:
        text: Text that may contain URLs

    Returns:
        List of URLs found in the text
    """
    if not text:
        return []

    # Pattern for URLs (http, https, ftp)
    url_pattern = r'https?://[^\s\]<>"\'}]+'

    urls = re.findall(url_pattern, text, re.IGNORECASE)
    return urls


def _extract_domain_from_url(url: str) -> str:
    """Extract domain from URL.

    Args:
        url: Full URL

    Returns:
        Domain extracted from URL, empty string if invalid
    """
    if not url:
        return ''

    # Simple domain extraction from URL
    # Match pattern: protocol://domain/path
    match = re.match(r'https?://([^/\s:]+)', url, re.IGNORECASE)
    if match:
        return match.group(1).lower()
    return ''


def _get_domains_from_references(refs: list[dict]) -> set[str]:
    """Extract all unique domains from a list of references.

    Args:
        refs: List of reference dicts with 'content' key

    Returns:
        Set of unique domains found in reference content
    """
    domains = set()
    for ref in refs:
        content = ref.get('content', '')
        urls = _extract_urls_from_text(content)
        for url in urls:
            domain = _extract_domain_from_url(url)
            if domain:
                domains.add(domain)
    return domains


def _check_domain_exists_on_wiki(domain: str, wiki: Wiki) -> bool:
    """Check if a domain has been used in articles on the wiki.

    Args:
        domain: Domain to check (e.g., "example.com")
        wiki: Wiki instance to check against

    Returns:
        True if domain has been used in namespace 0 (articles), False otherwise
    """
    if not domain:
        return False

    try:
        site = pywikibot.Site(code=wiki.code, fam=wiki.family)

        # Use exturlusage to check if domain exists in article namespace (0)
        # We only need to check if at least one result exists
        results = list(site.exturlusage(domain, namespaces=[0], total=1))

        return len(results) > 0

    except Exception:  # pragma: no cover - network failure fallback
        logger.exception("Failed to check domain %s on wiki %s", domain, wiki.code)
        # On failure, be conservative and return False (require manual review)
        return False


def _is_reference_only_edit(old_wikitext: str, new_wikitext: str) -> dict:
    """Detect if an edit only adds or modifies references.

    Args:
        old_wikitext: Previous version wikitext
        new_wikitext: Current version wikitext

    Returns:
        Dict with keys:
            - is_reference_only: bool indicating if only refs changed
            - added_refs: list of added reference dicts
            - modified_refs: list of modified reference dicts
            - removed_refs: list of removed reference dicts
            - non_ref_changed: bool indicating if non-ref content changed
    """
    old_refs = _extract_references(old_wikitext)
    new_refs = _extract_references(new_wikitext)

    # Remove refs to compare non-ref content
    old_without_refs = _remove_references(old_wikitext)
    new_without_refs = _remove_references(new_wikitext)

    # Normalize whitespace for comparison
    old_normalized = ' '.join(old_without_refs.split())
    new_normalized = ' '.join(new_without_refs.split())

    non_ref_changed = old_normalized != new_normalized

    # Build ref lookup by name (for named refs) or content (for unnamed refs)
    def ref_key(ref: dict) -> str:
        """Create unique key for reference matching."""
        if ref['name']:
            return f"name:{ref['name']}"
        return f"content:{ref['content']}"

    old_ref_map = {ref_key(ref): ref for ref in old_refs}
    new_ref_map = {ref_key(ref): ref for ref in new_refs}

    old_keys = set(old_ref_map.keys())
    new_keys = set(new_ref_map.keys())

    added_refs = [new_ref_map[key] for key in (new_keys - old_keys)]
    removed_refs = [old_ref_map[key] for key in (old_keys - new_keys)]

    # Check for modifications (same key but different content)
    modified_refs = []
    for key in old_keys & new_keys:
        if old_ref_map[key]['content'] != new_ref_map[key]['content']:
            modified_refs.append(new_ref_map[key])

    # It's reference-only if:
    # 1. Non-ref content hasn't changed
    # 2. At least some refs were added or modified
    # 3. No refs were removed (or only replaced)
    is_reference_only = (
        not non_ref_changed
        and (len(added_refs) > 0 or len(modified_refs) > 0)
        and len(removed_refs) == 0
    )

    return {
        'is_reference_only': is_reference_only,
        'added_refs': added_refs,
        'modified_refs': modified_refs,
        'removed_refs': removed_refs,
        'non_ref_changed': non_ref_changed,
    }<|MERGE_RESOLUTION|>--- conflicted
+++ resolved
@@ -284,11 +284,7 @@
         }
     )
 
-<<<<<<< HEAD
-    # Test 5: Check for new rendering errors in the HTML.
-=======
     # Test 6: Check for new rendering errors in the HTML.
->>>>>>> 1facbace
     new_render_errors = _check_for_new_render_errors(revision, client)
     if new_render_errors:
         tests.append(
@@ -317,7 +313,7 @@
         }
     )
 
-    # Test 6: Reference-only edits can be auto-approved if domains are verified
+    # Test 7: Reference-only edits can be auto-approved if domains are verified
     parent_wikitext = _get_parent_wikitext(revision)
     current_wikitext = revision.get_wikitext()
     ref_check = _is_reference_only_edit(parent_wikitext, current_wikitext)
