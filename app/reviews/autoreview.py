"""Logic for simulating automatic review decisions for pending revisions."""

from __future__ import annotations

import json
import logging
import re
from collections.abc import Iterable
from dataclasses import dataclass

import pywikibot
from pywikibot.comms import http
from bs4 import BeautifulSoup

from .models import EditorProfile, PendingPage, PendingRevision, Wiki
from .services import WikiClient

logger = logging.getLogger(__name__)


@dataclass(frozen=True)
class AutoreviewDecision:
    """Represents the aggregated outcome for a revision."""

    status: str
    label: str
    reason: str


def run_autoreview_for_page(page: PendingPage) -> list[dict]:
    """Run the configured autoreview checks for each pending revision of a page."""

    revisions = list(
        page.revisions.exclude(revid=page.stable_revid).order_by("timestamp", "revid")
    )  # Oldest revision first.
    usernames = {revision.user_name for revision in revisions if revision.user_name}
    profiles = {
        profile.username: profile
        for profile in EditorProfile.objects.filter(wiki=page.wiki, username__in=usernames)
    }
    configuration = page.wiki.configuration

    auto_groups = _normalize_to_lookup(configuration.auto_approved_groups)
    blocking_categories = _normalize_to_lookup(configuration.blocking_categories)
    redirect_aliases = _get_redirect_aliases(page.wiki)
    client = WikiClient(page.wiki)

    results: list[dict] = []
    for revision in revisions:
        profile = profiles.get(revision.user_name or "")
        revision_result = _evaluate_revision(
            revision,
            client,
            profile,
            auto_groups=auto_groups,
            blocking_categories=blocking_categories,
            redirect_aliases=redirect_aliases,
        )
        results.append(
            {
                "revid": revision.revid,
                "tests": revision_result["tests"],
                "decision": {
                    "status": revision_result["decision"].status,
                    "label": revision_result["decision"].label,
                    "reason": revision_result["decision"].reason,
                },
            }
        )

    return results


def _evaluate_revision(
    revision: PendingRevision,
    client: WikiClient,
    profile: EditorProfile | None,
    *,
    auto_groups: dict[str, str],
    blocking_categories: dict[str, str],
    redirect_aliases: list[str],
) -> dict:
    tests: list[dict] = []

    # Test 1: Check if revision has been manually un-approved by a human reviewer
    is_manually_unapproved = client.has_manual_unapproval(revision.page.title, revision.revid)
    if is_manually_unapproved:
        tests.append(
            {
                "id": "manual-unapproval",
                "title": "Manual un-approval check",
                "status": "fail",
                "message": (
                    "This revision was manually un-approved by a human reviewer "
                    "and should not be auto-approved."
                ),
            }
        )
        return {
            "tests": tests,
            "decision": AutoreviewDecision(
                status="blocked",
                label="Cannot be auto-approved",
                reason="Revision was manually un-approved by a human reviewer.",
            ),
        }
    else:
        tests.append(
            {
                "id": "manual-unapproval",
                "title": "Manual un-approval check",
                "status": "ok",
                "message": "This revision has not been manually un-approved.",
            }
        )

    # Test 2: Bot editors can always be auto-approved.
    if _is_bot_user(revision, profile):
        tests.append(
            {
                "id": "bot-user",
                "title": "Bot user",
                "status": "ok",
                "message": "The edit could be auto-approved because the user is a bot.",
            }
        )
        return {
            "tests": tests,
            "decision": AutoreviewDecision(
                status="approve",
                label="Would be auto-approved",
                reason="The user is recognized as a bot.",
            ),
        }
    else:
        tests.append(
            {
                "id": "bot-user",
                "title": "Bot user",
                "status": "not_ok",
                "message": "The user is not marked as a bot.",
            }
        )

    # Test 3: Check if user was blocked after making the edit
    try:
        if client.is_user_blocked_after_edit(revision.user_name, revision.timestamp):
            tests.append(
                {
                    "id": "blocked-user",
                    "title": "User blocked after edit",
                    "status": "fail",
                    "message": "User was blocked after making this edit.",
                }
            )
            return {
                "tests": tests,
                "decision": AutoreviewDecision(
                    status="blocked",
                    label="Cannot be auto-approved",
                    reason="User was blocked after making this edit.",
                ),
            }
        else:
            tests.append(
                {
                    "id": "blocked-user",
                    "title": "User block status",
                    "status": "ok",
                    "message": "User has not been blocked since making this edit.",
                }
            )
    except Exception as e:
        logger.error(f"Error checking blocks for {revision.user_name}: {e}")
        tests.append(
            {
                "id": "blocked-user",
                "title": "Block check failed",
                "status": "fail",
                "message": "Could not verify user block status.",
            }
        )
        return {
            "tests": tests,
            "decision": AutoreviewDecision(
                status="error",
                label="Cannot be auto-approved",
                reason="Unable to verify user was not blocked.",
            ),
        }

    # Test 4: Autoapproved editors can always be auto-approved.
    if auto_groups:
        matched_groups = _matched_user_groups(revision, profile, allowed_groups=auto_groups)
        if matched_groups:
            tests.append(
                {
                    "id": "auto-approved-group",
                    "title": "Auto-approved groups",
                    "status": "ok",
                    "message": "The user belongs to groups: {}.".format(
                        ", ".join(sorted(matched_groups))
                    ),
                }
            )
            return {
                "tests": tests,
                "decision": AutoreviewDecision(
                    status="approve",
                    label="Would be auto-approved",
                    reason="The user belongs to groups that are auto-approved.",
                ),
            }
        else:
            tests.append(
                {
                    "id": "auto-approved-group",
                    "title": "Auto-approved groups",
                    "status": "not_ok",
                    "message": "The user does not belong to auto-approved groups.",
                }
            )
    else:
        if profile and profile.is_autoreviewed:
            tests.append(
                {
                    "id": "auto-approved-group",
                    "title": "Auto-approved groups",
                    "status": "ok",
                    "message": "The user has default auto-approval rights: Autoreviewed.",
                }
            )
            return {
                "tests": tests,
                "decision": AutoreviewDecision(
                    status="approve",
                    label="Would be auto-approved",
                    reason="The user has autoreview rights that allow auto-approval.",
                ),
            }
        else:
            tests.append(
                {
                    "id": "auto-approved-group",
                    "title": "Auto-approved groups",
                    "status": "not_ok",
                    "message": (
                        "The user does not have autoreview rights."
                        if profile and profile.is_autopatrolled
                        else "The user does not have default auto-approval rights."
                    ),
                }
            )

    # Test 5: Do not approve article to redirect conversions
    is_redirect_conversion = _is_article_to_redirect_conversion(revision, redirect_aliases)

    if is_redirect_conversion:
        tests.append(
            {
                "id": "article-to-redirect-conversion",
                "title": "Article-to-redirect conversion",
                "status": "fail",
                "message": ("Converting articles to redirects requires autoreview rights."),
            }
        )
        return {
            "tests": tests,
            "decision": AutoreviewDecision(
                status="blocked",
                label="Cannot be auto-approved",
                reason="Article-to-redirect conversions require autoreview rights.",
            ),
        }
    else:
        tests.append(
            {
                "id": "article-to-redirect-conversion",
                "title": "Article-to-redirect conversion",
                "status": "ok",
                "message": "This is not an article-to-redirect conversion.",
            }
        )

    # Check if user has autopatrolled rights (after redirect conversion check)
    if profile and profile.is_autopatrolled:
        return {
            "tests": tests,
            "decision": AutoreviewDecision(
                status="approve",
                label="Would be auto-approved",
                reason="The user has autopatrol rights that allow auto-approval.",
            ),
        }

    # Test 6: Blocking categories on the old version prevent automatic approval.
    blocking_hits = _blocking_category_hits(revision, blocking_categories)
    if blocking_hits:
        tests.append(
            {
                "id": "blocking-categories",
                "title": "Blocking categories",
                "status": "fail",
                "message": "The previous version belongs to blocking categories: {}.".format(
                    ", ".join(sorted(blocking_hits))
                ),
            }
        )
        return {
            "tests": tests,
            "decision": AutoreviewDecision(
                status="blocked",
                label="Cannot be auto-approved",
                reason="The previous version belongs to blocking categories.",
            ),
        }

    tests.append(
        {
            "id": "blocking-categories",
            "title": "Blocking categories",
            "status": "ok",
            "message": "The previous version is not in blocking categories.",
        }
    )

    # Test 7: Check for new rendering errors in the HTML.
    new_render_errors = _check_for_new_render_errors(revision, client)
    if new_render_errors:
        tests.append(
            {
                "id": "new-render-errors",
                "title": "New render errors",
                "status": "fail",
                "message": "The edit introduces new rendering errors.",
            }
        )
        return {
            "tests": tests,
            "decision": AutoreviewDecision(
                status="blocked",
                label="Cannot be auto-approved",
                reason="The edit introduces new rendering errors.",
            ),
        }

    tests.append(
        {
            "id": "new-render-errors",
            "title": "New render errors",
            "status": "ok",
            "message": "The edit does not introduce new rendering errors.",
        }
    )

<<<<<<< HEAD
    # Test 7: Check revertrisk score if threshold is configured
    revertrisk_threshold = revision.page.wiki.configuration.revertrisk_threshold
    revertrisk_score = None

    if revertrisk_threshold > 0.0:
        revertrisk_score = _get_revertrisk_score(revision)

        if revertrisk_score is not None:
            if revertrisk_score > revertrisk_threshold:
                tests.append(
                    {
                        "id": "revertrisk",
                        "title": "Revert risk",
                        "status": "fail",
                        "message": (
                            f"High revert risk score: {revertrisk_score:.3f} "
                            f"(threshold: {revertrisk_threshold:.3f})"
                        ),
                        "revertrisk_score": revertrisk_score,
                    }
                )
                return {
                    "tests": tests,
                    "decision": AutoreviewDecision(
                        status="blocked",
                        label="Cannot be auto-approved",
                        reason=(
                            f"High revert risk score "
                            f"({revertrisk_score:.3f} > {revertrisk_threshold:.3f})"
                        ),
                    ),
                }
            else:
                tests.append(
                    {
                        "id": "revertrisk",
                        "title": "Revert risk",
                        "status": "ok",
                        "message": (
                            f"Low revert risk score: {revertrisk_score:.3f} "
                            f"(threshold: {revertrisk_threshold:.3f})"
                        ),
                        "revertrisk_score": revertrisk_score,
                    }
                )
        else:
            tests.append(
                {
                    "id": "revertrisk",
                    "title": "Revert risk",
                    "status": "not_ok",
                    "message": "Failed to fetch revertrisk score from API",
                    "revertrisk_score": None,
                }
            )
    else:
        tests.append(
            {
                "id": "revertrisk",
                "title": "Revert risk",
                "status": "ok",
                "message": "Revertrisk checking is disabled (threshold set to 0.0)",
                "revertrisk_score": None,
            }
        )
=======
    # Test 8: Invalid ISBN checksums prevent automatic approval.
    wikitext = revision.get_wikitext()
    invalid_isbns = _find_invalid_isbns(wikitext)
    if invalid_isbns:
        tests.append(
            {
                "id": "invalid-isbn",
                "title": "ISBN checksum validation",
                "status": "fail",
                "message": "The edit contains invalid ISBN(s): {}.".format(
                    ", ".join(invalid_isbns)
                ),
            }
        )
        return {
            "tests": tests,
            "decision": AutoreviewDecision(
                status="blocked",
                label="Cannot be auto-approved",
                reason="The edit contains ISBN(s) with invalid checksums.",
            ),
        }

    tests.append(
        {
            "id": "invalid-isbn",
            "title": "ISBN checksum validation",
            "status": "ok",
            "message": "No invalid ISBNs detected.",
        }
    )
>>>>>>> 32cf7906

    return {
        "tests": tests,
        "decision": AutoreviewDecision(
            status="manual",
            label="Requires human review",
            reason="In dry-run mode the edit would not be approved automatically.",
        ),
    }


def _get_render_error_count(revision: PendingRevision, html: str) -> int:
    """Calculate and cache the number of rendering errors in the HTML."""
    if revision.render_error_count is not None:
        return revision.render_error_count

    soup = BeautifulSoup(html, "lxml")
    error_count = len(soup.find_all(class_="error"))

    revision.render_error_count = error_count
    revision.save(update_fields=["render_error_count"])
    return error_count


def _check_for_new_render_errors(revision: PendingRevision, client: WikiClient) -> bool:
    """Check if a revision introduces new HTML elements with class='error'."""
    if not revision.parentid:
        return False

    current_html = client.get_rendered_html(revision.revid)
    previous_html = client.get_rendered_html(revision.parentid)

    if not current_html or not previous_html:
        return False

    current_error_count = _get_render_error_count(revision, current_html)

    parent_revision = PendingRevision.objects.filter(
        page__wiki=revision.page.wiki, revid=revision.parentid
    ).first()
    previous_error_count = (
        _get_render_error_count(parent_revision, previous_html) if parent_revision else 0
    )

    return current_error_count > previous_error_count


def _normalize_to_lookup(values: Iterable[str] | None) -> dict[str, str]:
    lookup: dict[str, str] = {}
    if not values:
        return lookup
    for value in values:
        if not value:
            continue
        normalized = str(value).casefold()
        if normalized:
            lookup[normalized] = str(value)
    return lookup


def _is_bot_user(revision: PendingRevision, profile: EditorProfile | None) -> bool:
    """
    Check if a user is a bot or former bot.

    Args:
        revision: The pending revision to check
        profile: The editor profile if available

    Returns:
        True if the user is a current bot or former bot, False otherwise
    """
    superset = revision.superset_data or {}
    if superset.get("rc_bot"):
        return True

    # Check if we have is_bot_edit result (checks both current and former bot status)
    if is_bot_edit(revision):
        return True

    return False


def _matched_user_groups(
    revision: PendingRevision,
    profile: EditorProfile | None,
    *,
    allowed_groups: dict[str, str],
) -> set[str]:
    if not allowed_groups:
        return set()

    groups: list[str] = []
    superset = revision.superset_data or {}
    superset_groups = superset.get("user_groups") or []
    if isinstance(superset_groups, list):
        groups.extend(str(group) for group in superset_groups if group)
    if profile and profile.usergroups:
        groups.extend(str(group) for group in profile.usergroups if group)

    matched: set[str] = set()
    for group in groups:
        normalized = group.casefold()
        if normalized in allowed_groups:
            matched.add(allowed_groups[normalized])
    return matched


def _blocking_category_hits(revision: PendingRevision, blocking_lookup: dict[str, str]) -> set[str]:
    if not blocking_lookup:
        return set()

    categories = list(revision.get_categories())
    page_categories = revision.page.categories or []
    if isinstance(page_categories, list):
        categories.extend(str(category) for category in page_categories if category)

    matched: set[str] = set()
    for category in categories:
        normalized = str(category).casefold()
        if normalized in blocking_lookup:
            matched.add(blocking_lookup[normalized])
    return matched


def is_bot_edit(revision: PendingRevision) -> bool:
    """Check if a revision was made by a bot or former bot."""
    if not revision.user_name:
        return False
    try:
        profile = EditorProfile.objects.get(wiki=revision.page.wiki, username=revision.user_name)
        # Check both current bot status and former bot status
        return profile.is_bot or profile.is_former_bot
    except EditorProfile.DoesNotExist:
        return False


def _get_redirect_aliases(wiki: Wiki) -> list[str]:
    config = wiki.configuration
    if config.redirect_aliases:
        return config.redirect_aliases

    try:
        site = pywikibot.Site(code=wiki.code, fam=wiki.family)
        request = site.simple_request(
            action="query",
            meta="siteinfo",
            siprop="magicwords",
            formatversion=2,
        )
        response = request.submit()

        magic_words = response.get("query", {}).get("magicwords", [])
        for magic_word in magic_words:
            if magic_word.get("name") == "redirect":
                aliases = magic_word.get("aliases", [])
                config.redirect_aliases = aliases
                config.save(update_fields=["redirect_aliases", "updated_at"])
                return aliases
    except Exception:  # pragma: no cover - network failure fallback
        logger.exception("Failed to fetch redirect magic words for %s", wiki.code)

    language_fallbacks = {
        "de": ["#WEITERLEITUNG", "#REDIRECT"],
        "en": ["#REDIRECT"],
        "pl": ["#PATRZ", "#PRZEKIERUJ", "#TAM", "#REDIRECT"],
        "fi": ["#OHJAUS", "#UUDELLEENOHJAUS", "#REDIRECT"],
    }

    fallback_aliases = language_fallbacks.get(
        wiki.code,
        ["#REDIRECT"],  # fallback for non default languages
    )

    logger.warning(
        "Using fallback redirect aliases for %s: %s",
        wiki.code,
        fallback_aliases,
    )

    # Not saving fallback to cache, so it can be updated later using the API
    return fallback_aliases


def _is_redirect(wikitext: str, redirect_aliases: list[str]) -> bool:
    if not wikitext or not redirect_aliases:
        return False

    patterns = []
    for alias in redirect_aliases:
        word = alias.lstrip("#").strip()
        if word:
            patterns.append(re.escape(word))

    if not patterns:
        return False

    redirect_pattern = r"^#[ \t]*(" + "|".join(patterns) + r")[ \t]*\[\[([^\]\n\r]+?)\]\]"

    match = re.match(redirect_pattern, wikitext, re.IGNORECASE)
    return match is not None


def _get_parent_wikitext(revision: PendingRevision) -> str:
    """Get parent revision wikitext from local database.

    The parent should always be available in the local PendingRevision table,
    as it includes the latest stable revision (fp_stable_id) which is the
    parent of the first pending change.
    """
    if not revision.parentid:
        return ""

    try:
        parent_revision = PendingRevision.objects.get(page=revision.page, revid=revision.parentid)
        return parent_revision.get_wikitext()
    except PendingRevision.DoesNotExist:
        logger.warning(
            "Parent revision %s not found in local database for revision %s",
            revision.parentid,
            revision.revid,
        )
        return ""


def _is_article_to_redirect_conversion(
    revision: PendingRevision,
    redirect_aliases: list[str],
) -> bool:
    current_wikitext = revision.get_wikitext()
    if not _is_redirect(current_wikitext, redirect_aliases):
        return False

    if not revision.parentid:
        return False

    parent_wikitext = _get_parent_wikitext(revision)
    if not parent_wikitext:
        return False

    if _is_redirect(parent_wikitext, redirect_aliases):
        return False

    return True


<<<<<<< HEAD
def _get_revertrisk_score(revision: PendingRevision) -> float | None:
    """
    Query the Wikimedia revertrisk API to get the revert risk score for an edit.

    Args:
        revision: The pending revision to check

    Returns:
        The revertrisk score (0.0-1.0) or None if the API call fails
    """
    url = (
        'https://api.wikimedia.org/service/lw/inference/v1/models/'
        'revertrisk-language-agnostic:predict'
    )
    headers = {
        'Content-Type': 'application/json',
        'User-Agent': 'PendingChangesBot/1.0 (https://fi.wikipedia.org/wiki/User:SeulojaBot)'
    }
    payload = json.dumps({
        'rev_id': revision.revid,
        'lang': revision.page.wiki.code,
        'project': revision.page.wiki.family
    })

    try:
        resp = http.fetch(url, method='POST', headers=headers, data=payload)

        # Check for successful response
        if resp.status_code != 200:
            logger.warning(
                "Revertrisk API returned status %s for revision %s",
                resp.status_code,
                revision.revid
            )
            return None

        result = json.loads(resp.text)

        # The API returns a structure like:
        # {"output": {"probabilities": {"true": 0.123, "false": 0.877}}}
        # We want the "true" probability (probability of being reverted)
        probabilities = result.get('output', {}).get('probabilities', {})
        true_prob = probabilities.get('true')

        # Validate that the value exists before converting to float
        if true_prob is None:
            logger.warning(
                "Revertrisk API response missing 'true' probability for revision %s",
                revision.revid
            )
            return None

        return float(true_prob)
    except Exception as e:  # pragma: no cover - network failure fallback
        logger.exception(
            "Failed to fetch revertrisk score for revision %s: %s",
            revision.revid,
            e
        )
        return None
=======
def _validate_isbn_10(isbn: str) -> bool:
    """Validate ISBN-10 checksum."""
    if len(isbn) != 10:
        return False

    total = 0
    for i in range(9):
        if not isbn[i].isdigit():
            return False
        total += int(isbn[i]) * (10 - i)
    if isbn[9] == "X" or isbn[9] == "x":
        total += 10
    elif isbn[9].isdigit():
        total += int(isbn[9])
    else:
        return False

    return total % 11 == 0


def _validate_isbn_13(isbn: str) -> bool:
    """Validate ISBN-13 checksum."""
    if len(isbn) != 13:
        return False

    if not isbn.startswith("978") and not isbn.startswith("979"):
        return False

    if not isbn.isdigit():
        return False

    total = 0
    for i in range(12):
        if i % 2 == 0:
            total += int(isbn[i])
        else:
            total += int(isbn[i]) * 3

    check_digit = (10 - (total % 10)) % 10
    return int(isbn[12]) == check_digit


def _find_invalid_isbns(text: str) -> list[str]:
    """Find all ISBNs in text and return list of invalid ones."""
    isbn_pattern = re.compile(
        r"isbn\s*[=:]?\s*([0-9Xx\-\s]{1,30}?)(?=\s+\d{4}(?:\D|$)|[^\d\sXx\-]|$)", re.IGNORECASE
    )

    invalid_isbns = []
    for match in isbn_pattern.finditer(text):
        isbn_raw = match.group(1)
        isbn_clean = re.sub(r"[\s\-]", "", isbn_raw)

        if not isbn_clean:
            continue

        # Try to validate as ISBN-10 or ISBN-13
        is_valid = False
        if len(isbn_clean) == 10:
            is_valid = _validate_isbn_10(isbn_clean)
        elif len(isbn_clean) == 13:
            is_valid = _validate_isbn_13(isbn_clean)
        else:
            is_valid = False

        if not is_valid:
            invalid_isbns.append(isbn_raw.strip())

    return invalid_isbns
>>>>>>> 32cf7906
<|MERGE_RESOLUTION|>--- conflicted
+++ resolved
@@ -353,8 +353,7 @@
         }
     )
 
-<<<<<<< HEAD
-    # Test 7: Check revertrisk score if threshold is configured
+    # Test 8: Check revertrisk score if threshold is configured
     revertrisk_threshold = revision.page.wiki.configuration.revertrisk_threshold
     revertrisk_score = None
 
@@ -419,8 +418,8 @@
                 "revertrisk_score": None,
             }
         )
-=======
-    # Test 8: Invalid ISBN checksums prevent automatic approval.
+
+    # Test 9: Invalid ISBN checksums prevent automatic approval.
     wikitext = revision.get_wikitext()
     invalid_isbns = _find_invalid_isbns(wikitext)
     if invalid_isbns:
@@ -451,7 +450,6 @@
             "message": "No invalid ISBNs detected.",
         }
     )
->>>>>>> 32cf7906
 
     return {
         "tests": tests,
@@ -697,7 +695,6 @@
     return True
 
 
-<<<<<<< HEAD
 def _get_revertrisk_score(revision: PendingRevision) -> float | None:
     """
     Query the Wikimedia revertrisk API to get the revert risk score for an edit.
@@ -758,7 +755,8 @@
             e
         )
         return None
-=======
+
+
 def _validate_isbn_10(isbn: str) -> bool:
     """Validate ISBN-10 checksum."""
     if len(isbn) != 10:
@@ -827,5 +825,4 @@
         if not is_valid:
             invalid_isbns.append(isbn_raw.strip())
 
-    return invalid_isbns
->>>>>>> 32cf7906
+    return invalid_isbns