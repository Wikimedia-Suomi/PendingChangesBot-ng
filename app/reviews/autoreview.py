--- conflicted
+++ resolved
@@ -322,8 +322,6 @@
         }
     )
 
-<<<<<<< HEAD
-=======
     # Test 7: Check for new rendering errors in the HTML.
     new_render_errors = _check_for_new_render_errors(revision, client)
     if new_render_errors:
@@ -352,7 +350,6 @@
             "message": "The edit does not introduce new rendering errors.",
         }
     )
->>>>>>> 06d9dc57
 
     return {
         "tests": tests,
