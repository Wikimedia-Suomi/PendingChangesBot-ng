--- conflicted
+++ resolved
@@ -4,11 +4,7 @@
 
 urlpatterns = [
     path("", views.index, name="index"),
-<<<<<<< HEAD
     path("logout/", views.logout_view, name="logout"),
-    path("statistics/", views.statistics_page, name="statistics_page"),
-=======
->>>>>>> 25be6c1b
     path("api/wikis/", views.api_wikis, name="api_wikis"),
     path("api/wikis/<int:pk>/refresh/", views.api_refresh, name="api_refresh"),
     path("api/wikis/<int:pk>/pending/", views.api_pending, name="api_pending"),
