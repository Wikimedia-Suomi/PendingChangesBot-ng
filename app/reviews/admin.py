--- conflicted
+++ resolved
@@ -1,14 +1,10 @@
 from django.contrib import admin
 
 from .models import (
-<<<<<<< HEAD
     ArticleRevisionHistory,
     EditorProfile,
     LiftWingPrediction,
-=======
-    EditorProfile,
     ModelScores,
->>>>>>> 3ca64cae
     PendingPage,
     PendingRevision,
     Wiki,
@@ -49,7 +45,6 @@
     list_filter = ("wiki", "is_blocked", "is_bot")
 
 
-<<<<<<< HEAD
 @admin.register(LiftWingPrediction)
 class LiftWingPredictionAdmin(admin.ModelAdmin):
     list_display = ("revid", "wiki", "model_name", "prediction_class", "fetched_at")
@@ -64,7 +59,8 @@
     search_fields = ("title", "revid", "user")
     list_filter = ("wiki", "timestamp")
     readonly_fields = ("fetched_at",)
-=======
+
+
 @admin.register(ModelScores)
 class ModelScoresAdmin(admin.ModelAdmin):
     list_display = (
@@ -75,5 +71,4 @@
     )
     search_fields = ("revision__revid", "revision__page__title")
     list_filter = ("ores_fetched_at",)
-    readonly_fields = ("ores_fetched_at",)
->>>>>>> 3ca64cae
+    readonly_fields = ("ores_fetched_at",)