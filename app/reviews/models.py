--- conflicted
+++ resolved
@@ -43,11 +43,8 @@
     """Stores per-wiki rules that influence automatic approvals."""
 
     wiki = models.OneToOneField(Wiki, on_delete=models.CASCADE, related_name="configuration")
-<<<<<<< HEAD
-=======
     blocking_categories = models.JSONField(default=list, blank=True)
     auto_approved_groups = models.JSONField(default=list, blank=True)
->>>>>>> 7c87bcf6
     redirect_aliases = models.JSONField(
         default=list,
         blank=True,
@@ -57,12 +54,9 @@
             "action=query&meta=siteinfo&siprop=magicwords)"
         )
     )
-<<<<<<< HEAD
     # Test mode: use test_revision_ids instead of flaggedpages for testing
     test_mode = models.BooleanField(default=False)
     test_revision_ids = models.JSONField(default=list, blank=True)
-=======
->>>>>>> 7c87bcf6
     updated_at = models.DateTimeField(auto_now=True)
 
     def __str__(self) -> str:  # pragma: no cover - debug helper
