--- conflicted
+++ resolved
@@ -213,10 +213,26 @@
         self.assertEqual(config.blocking_categories, ["Foo"])
         self.assertEqual(config.auto_approved_groups, ["sysop"])
 
-<<<<<<< HEAD
+    def test_api_configuration_updates_with_form_data_string_categories(self):
+        """Test api_configuration converts string blocking_categories to list."""
+        url = reverse("api_configuration", args=[self.wiki.pk])
+        # Send as JSON with string values to test conversion
+        payload = {
+            "blocking_categories": "SingleCat",
+            "auto_approved_groups": "admin",
+        }
+        response = self.client.put(url, data=json.dumps(payload), content_type="application/json")
+        self.assertEqual(response.status_code, 200)
+        config = self.wiki.configuration
+        config.refresh_from_db()
+        # Should convert strings to lists
+        self.assertEqual(config.blocking_categories, ["SingleCat"])
+        self.assertEqual(config.auto_approved_groups, ["admin"])
+
     def test_api_configuration_updates_settings_from_form_payload(self):
+        """Test api_configuration handles form-encoded PUT with multi-value fields."""
         from urllib.parse import urlencode
-        
+
         url = reverse("api_configuration", args=[self.wiki.pk])
         # Properly encode form data with repeated keys for lists
         form_data = urlencode([
@@ -235,34 +251,6 @@
         config.refresh_from_db()
         self.assertEqual(config.blocking_categories, ["Foo", "Bar"])
         self.assertEqual(config.auto_approved_groups, ["sysop", "steward"])
-=======
-    def test_api_configuration_updates_with_form_data_string_categories(self):
-        """Test api_configuration converts string blocking_categories to list."""
-        url = reverse("api_configuration", args=[self.wiki.pk])
-        # Send as JSON with string values to test conversion
-        payload = {
-            "blocking_categories": "SingleCat",
-            "auto_approved_groups": "admin",
-        }
-        response = self.client.put(url, data=json.dumps(payload), content_type="application/json")
-        self.assertEqual(response.status_code, 200)
-        config = self.wiki.configuration
-        config.refresh_from_db()
-        # Should convert strings to lists
-        self.assertEqual(config.blocking_categories, ["SingleCat"])
-        self.assertEqual(config.auto_approved_groups, ["admin"])
-
-    def test_api_configuration_updates_with_urlencoded_data(self):
-        """Test api_configuration with URL-encoded form data."""
-        url = reverse("api_configuration", args=[self.wiki.pk])
-        # Send as URL-encoded form data (not JSON) to hit the else branch
-        response = self.client.put(
-            url,
-            data="blocking_categories=FormCat&auto_approved_groups=formadmin",
-            content_type="application/x-www-form-urlencoded",
-        )
-        self.assertEqual(response.status_code, 200)
->>>>>>> 95449e05
 
     def test_api_configuration_updates_ores_thresholds(self):
         url = reverse("api_configuration", args=[self.wiki.pk])
