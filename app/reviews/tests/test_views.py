from __future__ import annotations

import json
from datetime import datetime, timedelta, timezone
from unittest import mock

from django.test import Client, TestCase
from django.urls import reverse

from reviews.models import (
    EditorProfile,
    PendingPage,
    PendingRevision,
    Wiki,
    WikiConfiguration,
)


class ViewTests(TestCase):
    def setUp(self):
        self.client = Client()
        self.wiki = Wiki.objects.create(
            name="Test Wiki",
            code="test",
            family="wikipedia",
            api_endpoint="https://test.wikipedia.org/w/api.php",
        )
        WikiConfiguration.objects.create(wiki=self.wiki, redirect_aliases=["#REDIRECT"])

    def test_index_creates_default_wiki_if_missing(self):
        Wiki.objects.all().delete()
        response = self.client.get(reverse("index"))
        self.assertEqual(response.status_code, 200)
        self.assertContains(response, "Pending Changes Review")
        codes = list(Wiki.objects.values_list("code", flat=True))
        # All Wikipedias with FlaggedRevisions enabled
        expected_codes = [
            "als",
            "ar",
            "be",
            "bn",
            "bs",
            "ce",
            "ckb",
            "de",
            "en",
            "eo",
            "fa",
            "fi",
            "hi",
            "hu",
            "ia",
            "id",
            "ka",
            "pl",
            "pt",
            "ru",
            "sq",
            "tr",
            "uk",
            "vec",
        ]
        self.assertCountEqual(codes, expected_codes)

    @mock.patch("reviews.views.logger")
    @mock.patch("reviews.views.WikiClient")
    def test_api_refresh_returns_error_on_failure(self, mock_client, mock_logger):
        mock_client.return_value.refresh.side_effect = RuntimeError("failure")
        response = self.client.post(reverse("api_refresh", args=[self.wiki.pk]))
        self.assertEqual(response.status_code, 502)
        self.assertIn("error", response.json())

    @mock.patch("reviews.views.WikiClient")
    def test_api_refresh_success(self, mock_client):
        mock_client.return_value.refresh.return_value = []
        response = self.client.post(reverse("api_refresh", args=[self.wiki.pk]))
        self.assertEqual(response.status_code, 200)
        self.assertIn("pages", response.json())

    def test_api_pending_returns_cached_revisions(self):
        page = PendingPage.objects.create(
            wiki=self.wiki,
            pageid=1,
            title="Page",
            stable_revid=1,
            categories=["Cat"],
        )
        PendingRevision.objects.create(
            page=page,
            revid=1,
            parentid=None,
            user_name="Stabilizer",
            user_id=9,
            timestamp=datetime.now(timezone.utc) - timedelta(hours=3),
            fetched_at=datetime.now(timezone.utc),
            age_at_fetch=timedelta(hours=3),
            sha1="stable",
            comment="Stable revision",
            change_tags=[],
            wikitext="",
            categories=[],
        )
        revision = PendingRevision.objects.create(
            page=page,
            revid=2,
            parentid=1,
            user_name="User",
            user_id=10,
            timestamp=datetime.now(timezone.utc) - timedelta(hours=2),
            fetched_at=datetime.now(timezone.utc),
            age_at_fetch=timedelta(hours=2),
            sha1="hash",
            comment="Comment",
            change_tags=[],
            wikitext="",
            categories=[],
            superset_data={
                "user_groups": ["user", "autopatrolled"],
                "change_tags": ["tag"],
                "page_categories": ["Cat"],
                "rc_bot": False,
            },
        )
        response = self.client.get(reverse("api_pending", args=[self.wiki.pk]))
        payload = response.json()
        self.assertEqual(len(payload["pages"]), 1)
        revisions = payload["pages"][0]["revisions"]
        self.assertEqual(len(revisions), 1)
        rev_payload = revisions[0]
        self.assertEqual(rev_payload["revid"], revision.revid)
        self.assertTrue(rev_payload["editor_profile"]["is_autopatrolled"])
        self.assertEqual(rev_payload["change_tags"], ["tag"])
        self.assertEqual(rev_payload["categories"], ["Cat"])

    def test_api_page_revisions_returns_revision_payload(self):
        page = PendingPage.objects.create(
            wiki=self.wiki,
            pageid=42,
            title="Example",
            stable_revid=1,
            categories=["Bar"],
        )
        PendingRevision.objects.create(
            page=page,
            revid=1,
            parentid=None,
            user_name="Stabilizer",
            user_id=9,
            timestamp=datetime.now(timezone.utc) - timedelta(hours=6),
            fetched_at=datetime.now(timezone.utc),
            age_at_fetch=timedelta(hours=6),
            sha1="stable",
            comment="Stable revision",
            change_tags=[],
            wikitext="",
            categories=[],
        )
        revision = PendingRevision.objects.create(
            page=page,
            revid=5,
            parentid=3,
            user_name="Another",
            user_id=20,
            timestamp=datetime.now(timezone.utc) - timedelta(minutes=30),
            fetched_at=datetime.now(timezone.utc),
            age_at_fetch=timedelta(minutes=30),
            sha1="sha",
            comment="More",
            change_tags=[],
            wikitext="",
            categories=[],
            superset_data={
                "user_groups": ["editor", "autoreviewer", "editor", "reviewer", "sysop", "bot"],
                "change_tags": ["foo"],
                "page_categories": ["Bar"],
                "rc_bot": False,
            },
        )

        url = reverse("api_page_revisions", args=[self.wiki.pk, page.pageid])
        response = self.client.get(url)
        self.assertEqual(response.status_code, 200)
        data = response.json()
        self.assertEqual(data["pageid"], page.pageid)
        self.assertEqual(len(data["revisions"]), 1)
        payload = data["revisions"][0]
        self.assertEqual(payload["revid"], revision.revid)
        self.assertTrue(payload["editor_profile"]["is_autoreviewed"])
        self.assertEqual(payload["change_tags"], ["foo"])
        self.assertEqual(payload["categories"], ["Bar"])

    def test_api_clear_cache_deletes_records(self):
        PendingPage.objects.create(
            wiki=self.wiki,
            pageid=1,
            title="Page",
            stable_revid=1,
        )
        response = self.client.post(reverse("api_clear_cache", args=[self.wiki.pk]))
        self.assertEqual(response.status_code, 200)
        self.assertEqual(PendingPage.objects.count(), 0)

    def test_api_configuration_updates_settings(self):
        url = reverse("api_configuration", args=[self.wiki.pk])
        payload = {
            "blocking_categories": ["Foo"],
            "auto_approved_groups": ["sysop"],
        }
        response = self.client.put(url, data=json.dumps(payload), content_type="application/json")
        self.assertEqual(response.status_code, 200)
        config = self.wiki.configuration
        config.refresh_from_db()
        self.assertEqual(config.blocking_categories, ["Foo"])
        self.assertEqual(config.auto_approved_groups, ["sysop"])

    def test_api_configuration_updates_ores_thresholds(self):
        url = reverse("api_configuration", args=[self.wiki.pk])
        payload = {
            "blocking_categories": [],
            "auto_approved_groups": [],
            "ores_damaging_threshold": 0.8,
            "ores_goodfaith_threshold": 0.6,
            "ores_damaging_threshold_living": 0.5,
            "ores_goodfaith_threshold_living": 0.75,
        }
        response = self.client.put(url, data=json.dumps(payload), content_type="application/json")
        self.assertEqual(response.status_code, 200)

        data = response.json()
        self.assertEqual(data["ores_damaging_threshold"], 0.8)
        self.assertEqual(data["ores_goodfaith_threshold"], 0.6)
        self.assertEqual(data["ores_damaging_threshold_living"], 0.5)
        self.assertEqual(data["ores_goodfaith_threshold_living"], 0.75)

        config = self.wiki.configuration
        config.refresh_from_db()
        self.assertEqual(config.ores_damaging_threshold, 0.8)
        self.assertEqual(config.ores_goodfaith_threshold, 0.6)
        self.assertEqual(config.ores_damaging_threshold_living, 0.5)
        self.assertEqual(config.ores_goodfaith_threshold_living, 0.75)

    def test_api_configuration_rejects_invalid_ores_threshold_too_high(self):
        url = reverse("api_configuration", args=[self.wiki.pk])
        payload = {
            "blocking_categories": [],
            "auto_approved_groups": [],
            "ores_damaging_threshold": 1.5,
        }
        response = self.client.put(url, data=json.dumps(payload), content_type="application/json")
        self.assertEqual(response.status_code, 400)
        data = response.json()
        self.assertIn("error", data)
        self.assertIn("must be between 0.0 and 1.0", data["error"])

    def test_api_configuration_rejects_invalid_ores_threshold_too_low(self):
        url = reverse("api_configuration", args=[self.wiki.pk])
        payload = {
            "blocking_categories": [],
            "auto_approved_groups": [],
            "ores_goodfaith_threshold": -0.5,
        }
        response = self.client.put(url, data=json.dumps(payload), content_type="application/json")
        self.assertEqual(response.status_code, 400)
        data = response.json()
        self.assertIn("error", data)
        self.assertIn("must be between 0.0 and 1.0", data["error"])

    def test_api_configuration_rejects_non_numeric_ores_threshold(self):
        url = reverse("api_configuration", args=[self.wiki.pk])
        payload = {
            "blocking_categories": [],
            "auto_approved_groups": [],
            "ores_damaging_threshold_living": "invalid",
        }
        response = self.client.put(url, data=json.dumps(payload), content_type="application/json")
        self.assertEqual(response.status_code, 400)
        data = response.json()
        self.assertIn("error", data)
        self.assertIn("must be a valid number", data["error"])

    def test_api_configuration_accepts_boundary_values(self):
        url = reverse("api_configuration", args=[self.wiki.pk])
        payload = {
            "blocking_categories": [],
            "auto_approved_groups": [],
            "ores_damaging_threshold": 0.0,
            "ores_goodfaith_threshold": 1.0,
        }
        response = self.client.put(url, data=json.dumps(payload), content_type="application/json")
        self.assertEqual(response.status_code, 200)
        config = self.wiki.configuration
        config.refresh_from_db()
        self.assertEqual(config.ores_damaging_threshold, 0.0)
        self.assertEqual(config.ores_goodfaith_threshold, 1.0)

    @mock.patch("reviews.services.pywikibot.Site")
    def test_api_autoreview_marks_bot_revision_auto_approvable(self, mock_site):
        page = PendingPage.objects.create(
            wiki=self.wiki,
            pageid=100,
            title="Bot Page",
            stable_revid=1,
        )
        PendingRevision.objects.create(
            page=page,
            revid=200,
            parentid=150,
            user_name="HelpfulBot",
            user_id=999,
            timestamp=datetime.now(timezone.utc) - timedelta(days=1),
            fetched_at=datetime.now(timezone.utc),
            age_at_fetch=timedelta(days=1),
            sha1="hash",
            comment="Automated edit",
            change_tags=[],
            wikitext="Some plain text",
            categories=[],
            superset_data={"user_groups": ["bot"], "rc_bot": True},
        )

        url = reverse("api_autoreview", args=[self.wiki.pk, page.pageid])
        response = self.client.post(url)
        self.assertEqual(response.status_code, 200)
        data = response.json()
        self.assertEqual(data["mode"], "dry-run")
        self.assertEqual(len(data["results"]), 1)
        result = data["results"][0]
        self.assertEqual(result["decision"]["status"], "approve")
        self.assertEqual(len(result["tests"]), 2)
        self.assertEqual(result["tests"][0]["status"], "ok")
        self.assertEqual(result["tests"][0]["id"], "manual-unapproval")
        self.assertEqual(result["tests"][1]["status"], "ok")
        self.assertEqual(result["tests"][1]["id"], "bot-user")

    @mock.patch("reviews.services.pywikibot.Site")
    def test_api_autoreview_allows_configured_user_groups(self, mock_site):
        config = self.wiki.configuration
        config.auto_approved_groups = ["sysop"]
        config.save(update_fields=["auto_approved_groups"])

        page = PendingPage.objects.create(
            wiki=self.wiki,
            pageid=101,
            title="Group Page",
            stable_revid=1,
        )
        PendingRevision.objects.create(
            page=page,
            revid=201,
            parentid=150,
            user_name="AdminUser",
            user_id=1000,
            timestamp=datetime.now(timezone.utc) - timedelta(hours=5),
            fetched_at=datetime.now(timezone.utc),
            age_at_fetch=timedelta(hours=5),
            sha1="hash2",
            comment="Admin edit",
            change_tags=[],
            wikitext="Some plain text",
            categories=[],
            superset_data={"user_groups": ["Sysop"]},
        )

        url = reverse("api_autoreview", args=[self.wiki.pk, page.pageid])
        response = self.client.post(url)
        self.assertEqual(response.status_code, 200)
        result = response.json()["results"][0]
        self.assertEqual(result["decision"]["status"], "approve")
        self.assertEqual(len(result["tests"]), 4)
        self.assertEqual(result["tests"][0]["status"], "ok")
        self.assertEqual(result["tests"][0]["id"], "manual-unapproval")
        self.assertEqual(result["tests"][3]["status"], "ok")
        self.assertEqual(result["tests"][3]["id"], "auto-approved-group")

    @mock.patch("reviews.services.pywikibot.Site")
    def test_api_autoreview_defaults_to_profile_rights(self, mock_site):
        page = PendingPage.objects.create(
            wiki=self.wiki,
            pageid=105,
            title="Default Rights",
            stable_revid=1,
        )
        PendingRevision.objects.create(
            page=page,
            revid=401,
            parentid=300,
            user_name="AutoUser",
            user_id=3001,
            timestamp=datetime.now(timezone.utc) - timedelta(hours=4),
            fetched_at=datetime.now(timezone.utc),
            age_at_fetch=timedelta(hours=4),
            sha1="hash5",
            comment="Edit",
            change_tags=[],
            wikitext="Some plain text",
            categories=[],
            superset_data={"user_groups": ["autopatrolled"]},
        )
        EditorProfile.objects.create(
            wiki=self.wiki,
            username="AutoUser",
            usergroups=["autopatrolled"],
            is_autopatrolled=True,
        )

        url = reverse("api_autoreview", args=[self.wiki.pk, page.pageid])
        response = self.client.post(url)
        self.assertEqual(response.status_code, 200)
        result = response.json()["results"][0]
        self.assertEqual(result["decision"]["status"], "approve")
        self.assertEqual(len(result["tests"]), 5)

    @mock.patch("reviews.models.pywikibot.Site")
    def test_api_autoreview_blocks_on_blocking_categories(self, mock_site):
        config = self.wiki.configuration
        config.blocking_categories = ["Secret"]
        config.save(update_fields=["blocking_categories"])

        page = PendingPage.objects.create(
            wiki=self.wiki,
            pageid=102,
            title="Blocked Page",
            stable_revid=1,
        )
        revision = PendingRevision.objects.create(
            page=page,
            revid=202,
            parentid=160,
            user_name="RegularUser",
            user_id=1001,
            timestamp=datetime.now(timezone.utc) - timedelta(hours=3),
            fetched_at=datetime.now(timezone.utc),
            age_at_fetch=timedelta(hours=3),
            sha1="hash3",
            comment="Edit",
            change_tags=[],
            wikitext="",
            categories=[],
            superset_data={},
        )

        wikitext_response = {
            "query": {
                "pages": [
                    {
                        "revisions": [
                            {
                                "slots": {
                                    "main": {
                                        "content": "Hidden [[Category:Secret]]",
                                    }
                                }
                            }
                        ]
                    }
                ]
            }
        }

        class FakeRequest:
            def __init__(self, data):
                self._data = data

            def submit(self):
                return self._data

        class FakeSite:
            def __init__(self):
                self.requests: list[dict] = []

            def logevents(self, **kwargs):
                """Mock logevents for block checking."""
                return []  # No block events

            def simple_request(self, **kwargs):
                self.requests.append(kwargs)

                # Check if this is a request for review log (manual un-approval check)
                if kwargs.get("list") == "logevents" and kwargs.get("letype") == "review":
                    return FakeRequest(
                        {
                            "query": {
                                "logevents": []  # No un-approvals
                            }
                        }
                    )

                # Check if this is a request for magic words
                if kwargs.get("meta") == "siteinfo" and kwargs.get("siprop") == "magicwords":
                    return FakeRequest(
                        {"query": {"magicwords": [{"name": "redirect", "aliases": ["#REDIRECT"]}]}}
                    )

                return FakeRequest(wikitext_response)

        fake_site = FakeSite()
        mock_site.return_value = fake_site

        url = reverse("api_autoreview", args=[self.wiki.pk, page.pageid])
        response = self.client.post(url)
        self.assertEqual(response.status_code, 200)
        result = response.json()["results"][0]
        self.assertEqual(result["decision"]["status"], "blocked")
        self.assertEqual(len(result["tests"]), 6)
        self.assertEqual(result["tests"][5]["status"], "fail")
        self.assertEqual(result["tests"][5]["id"], "blocking-categories")

        revision.refresh_from_db()
        self.assertEqual(revision.wikitext, "Hidden [[Category:Secret]]")
        self.assertEqual(revision.categories, ["Secret"])
        # 2 requests: 1 for redirect aliases, 1 for wikitext
        # (manual un-approval check uses reviews.services.pywikibot.Site which isn't mocked here)
        self.assertEqual(len(fake_site.requests), 2)

        second_response = self.client.post(url)
        self.assertEqual(second_response.status_code, 200)
        # redirect aliases are now cached, wikitext was already cached
        # But there's 1 more request (possibly from another check)
        self.assertEqual(len(fake_site.requests), 3)

    @mock.patch("reviews.models.pywikibot.Site")
    @mock.patch("reviews.services.pywikibot.Site")
    @mock.patch("reviews.autoreview.is_living_person")
    @mock.patch("reviews.autoreview.logger")
    def test_api_autoreview_requires_manual_review_when_no_rules_apply(
        self, mock_logger, mock_is_living, mock_service_site, mock_model_site
    ):
        mock_is_living.return_value = False  # Mock to prevent pywikibot calls
        mock_service_site.return_value.simple_request.return_value.submit.return_value = {
            "parse": {"text": "<p>No errors</p>"}
        }
        mock_service_site.return_value.logevents.return_value = []  # No block events

        page = PendingPage.objects.create(
            wiki=self.wiki,
            pageid=103,
            title="Manual Page",
            stable_revid=1,
        )
        PendingRevision.objects.create(
            page=page,
            revid=203,
            parentid=170,
            user_name="Editor",
            user_id=1002,
            timestamp=datetime.now(timezone.utc) - timedelta(hours=2),
            fetched_at=datetime.now(timezone.utc),
            age_at_fetch=timedelta(hours=2),
            sha1="hash4",
            comment="Edit",
            change_tags=[],
            wikitext="Content [[Category:General]]",
            categories=[],
            superset_data={"user_groups": ["user"]},
        )

        url = reverse("api_autoreview", args=[self.wiki.pk, page.pageid])
        response = self.client.post(url)
        self.assertEqual(response.status_code, 200)
        result = response.json()["results"][0]
        self.assertEqual(result["decision"]["status"], "manual")
<<<<<<< HEAD
        # Now we have 9 tests: manual-unapproval, bot-user, blocked-user, auto-approved-group,
        # article-to-redirect, blocking-categories, render-errors, revertrisk, invalid-isbn
        self.assertEqual(len(result["tests"]), 9)
        self.assertEqual(result["tests"][6]["status"], "ok")  # blocking-categories
        self.assertEqual(result["tests"][-1]["status"], "ok")  # invalid-isbn (last test)
=======
        # Flexible assertions: allow future additional tests without breaking
        tests = result["tests"]
        self.assertGreaterEqual(len(tests), 8, f"Expected at least 8 tests, got {len(tests)}")
        test_ids = {t["id"] for t in tests}
        # Core expected test ids that should always be present in manual flow
        expected_core = {
            "manual-unapproval",
            "bot-user",
            "blocked-user",
            "auto-approved-group",
            "article-to-redirect-conversion",
            "blocking-categories",
            "new-render-errors",
            "invalid-isbn",
        }
        self.assertTrue(
            expected_core.issubset(test_ids), f"Missing core test ids: {expected_core - test_ids}"
        )
        # ORES test may appear (id 'ores-scores'); if present ensure not fail
        ores_tests = [t for t in tests if t["id"] == "ores-scores"]
        if ores_tests:
            # Should not be fail in this scenario
            self.assertNotEqual(
                ores_tests[0]["status"],
                "fail",
                "ORES should not fail in manual review baseline test",
            )
        # Last test status OK or not_ok acceptable; ensure no unexpected 'error'
        self.assertNotEqual(tests[-1]["status"], "error")
>>>>>>> 9aed0c74

    @mock.patch("reviews.services.pywikibot.Site")
    @mock.patch("reviews.autoreview.is_living_person", return_value=False)
    @mock.patch("reviews.autoreview.logger")
    def test_api_autoreview_orders_revisions_from_oldest_to_newest(
        self, mock_logger, mock_is_living, mock_site
    ):
        page = PendingPage.objects.create(
            wiki=self.wiki,
            pageid=104,
            title="Multiple Revisions",
            stable_revid=1,
        )
        older_timestamp = datetime.now(timezone.utc) - timedelta(days=2)
        newer_timestamp = datetime.now(timezone.utc) - timedelta(days=1)
        PendingRevision.objects.create(
            page=page,
            revid=301,
            parentid=200,
            user_name="Editor1",
            user_id=2001,
            timestamp=older_timestamp,
            fetched_at=datetime.now(timezone.utc),
            age_at_fetch=timedelta(days=2),
            sha1="sha-old",
            comment="Old",
            change_tags=[],
            wikitext="Older revision text",
            categories=[],
            superset_data={"user_groups": ["user"]},
        )
        PendingRevision.objects.create(
            page=page,
            revid=302,
            parentid=301,
            user_name="Editor2",
            user_id=2002,
            timestamp=newer_timestamp,
            fetched_at=datetime.now(timezone.utc),
            age_at_fetch=timedelta(days=1),
            sha1="sha-new",
            comment="New",
            change_tags=[],
            wikitext="Newer revision text",
            categories=[],
            superset_data={"user_groups": ["user"]},
        )

        url = reverse("api_autoreview", args=[self.wiki.pk, page.pageid])
        response = self.client.post(url)
        self.assertEqual(response.status_code, 200)
        results = response.json()["results"]
        self.assertEqual([result["revid"] for result in results], [301, 302])

    @mock.patch("requests.get")
    def test_fetch_diff_success(self, mock_get):
        """
        Tests that the API successfully fetches content and returns correct HTML and content type.
        """
        mock_response = mock_get.return_value
        mock_response.status_code = 200
        mock_response.text = '<html><div class="diff-content">Mock data for testing</div></html>'

        external_wiki_url = "https://fi.wikipedia.org/w/index.php?diff=12345"

        response = self.client.get(reverse("fetch_diff"), {"url": external_wiki_url})

        self.assertEqual(response.status_code, 200)
        self.assertEqual(response["Content-Type"], "text/html")
        self.assertIn(b"Mock data for testing", response.content)

    def test_fetch_diff_missing_url(self):
        """
        Tests the API returns 400 Bad Request when 'url' parameter is not passed.
        """
        response = self.client.get(reverse("fetch_diff"))

        self.assertEqual(response.status_code, 400)
        self.assertIn(b"Missing 'url' parameter", response.content)<|MERGE_RESOLUTION|>--- conflicted
+++ resolved
@@ -559,13 +559,6 @@
         self.assertEqual(response.status_code, 200)
         result = response.json()["results"][0]
         self.assertEqual(result["decision"]["status"], "manual")
-<<<<<<< HEAD
-        # Now we have 9 tests: manual-unapproval, bot-user, blocked-user, auto-approved-group,
-        # article-to-redirect, blocking-categories, render-errors, revertrisk, invalid-isbn
-        self.assertEqual(len(result["tests"]), 9)
-        self.assertEqual(result["tests"][6]["status"], "ok")  # blocking-categories
-        self.assertEqual(result["tests"][-1]["status"], "ok")  # invalid-isbn (last test)
-=======
         # Flexible assertions: allow future additional tests without breaking
         tests = result["tests"]
         self.assertGreaterEqual(len(tests), 8, f"Expected at least 8 tests, got {len(tests)}")
@@ -595,7 +588,6 @@
             )
         # Last test status OK or not_ok acceptable; ensure no unexpected 'error'
         self.assertNotEqual(tests[-1]["status"], "error")
->>>>>>> 9aed0c74
 
     @mock.patch("reviews.services.pywikibot.Site")
     @mock.patch("reviews.autoreview.is_living_person", return_value=False)
