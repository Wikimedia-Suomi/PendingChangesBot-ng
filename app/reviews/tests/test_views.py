--- conflicted
+++ resolved
@@ -353,11 +353,13 @@
         self.assertEqual(len(data["results"]), 1)
         result = data["results"][0]
         self.assertEqual(result["decision"]["status"], "approve")
-        self.assertEqual(len(result["tests"]), 2)
+        self.assertEqual(len(result["tests"]), 3)
         self.assertEqual(result["tests"][0]["status"], "ok")
-        self.assertEqual(result["tests"][0]["id"], "manual-unapproval")
+        self.assertEqual(result["tests"][0]["id"], "broken-wikicode")
         self.assertEqual(result["tests"][1]["status"], "ok")
-        self.assertEqual(result["tests"][1]["id"], "bot-user")
+        self.assertEqual(result["tests"][1]["id"], "manual-unapproval")
+        self.assertEqual(result["tests"][2]["status"], "ok")
+        self.assertEqual(result["tests"][2]["id"], "bot-user")
 
     @mock.patch("reviews.services.wiki_client.pywikibot.Site")
     def test_api_autoreview_allows_configured_user_groups(self, mock_site):
@@ -393,11 +395,13 @@
         self.assertEqual(response.status_code, 200)
         result = response.json()["results"][0]
         self.assertEqual(result["decision"]["status"], "approve")
-        self.assertEqual(len(result["tests"]), 4)
+        self.assertEqual(len(result["tests"]), 5)
         self.assertEqual(result["tests"][0]["status"], "ok")
-        self.assertEqual(result["tests"][0]["id"], "manual-unapproval")
-        self.assertEqual(result["tests"][3]["status"], "ok")
-        self.assertEqual(result["tests"][3]["id"], "auto-approved-group")
+        self.assertEqual(result["tests"][0]["id"], "broken-wikicode")
+        self.assertEqual(result["tests"][1]["status"], "ok")
+        self.assertEqual(result["tests"][1]["id"], "manual-unapproval")
+        self.assertEqual(result["tests"][4]["status"], "ok")
+        self.assertEqual(result["tests"][4]["id"], "auto-approved-group")
 
     @mock.patch("reviews.services.wiki_client.pywikibot.Site")
     def test_api_autoreview_defaults_to_profile_rights(self, mock_site):
@@ -435,16 +439,11 @@
         self.assertEqual(response.status_code, 200)
         result = response.json()["results"][0]
         self.assertEqual(result["decision"]["status"], "approve")
-        self.assertEqual(len(result["tests"]), 5)
-
-<<<<<<< HEAD
+        self.assertEqual(len(result["tests"]), 6)
+
     @mock.patch.object(PendingRevision, "get_rendered_html", return_value="<p>Clean HTML</p>")
-    @mock.patch("reviews.models.pywikibot.Site")
+    @mock.patch("reviews.models.pending_revision.pywikibot.Site")
     def test_api_autoreview_blocks_on_blocking_categories(self, mock_site, mock_html):
-=======
-    @mock.patch("reviews.models.pending_revision.pywikibot.Site")
-    def test_api_autoreview_blocks_on_blocking_categories(self, mock_site):
->>>>>>> 95449e05
         config = self.wiki.configuration
         config.blocking_categories = ["Secret"]
         config.save(update_fields=["blocking_categories"])
@@ -534,9 +533,9 @@
         self.assertEqual(response.status_code, 200)
         result = response.json()["results"][0]
         self.assertEqual(result["decision"]["status"], "blocked")
-        self.assertEqual(len(result["tests"]), 6)
-        self.assertEqual(result["tests"][5]["status"], "fail")
-        self.assertEqual(result["tests"][5]["id"], "blocking-categories")
+        self.assertEqual(len(result["tests"]), 7)
+        self.assertEqual(result["tests"][6]["status"], "fail")
+        self.assertEqual(result["tests"][6]["id"], "blocking-categories")
 
         revision.refresh_from_db()
         self.assertEqual(revision.wikitext, "Hidden [[Category:Secret]]")
