from __future__ import annotations

import json
from datetime import datetime, timedelta, timezone
from unittest import mock

from django.test import Client, TestCase
from django.urls import reverse

from reviews.models import (
    EditorProfile,
    PendingPage,
    PendingRevision,
    Wiki,
    WikiConfiguration,
)


class ViewTests(TestCase):
    def setUp(self):
        self.client = Client()
        self.wiki = Wiki.objects.create(
            name="Test Wiki",
            code="test",
            family="wikipedia",
            api_endpoint="https://test.wikipedia.org/w/api.php",
        )
        WikiConfiguration.objects.create(wiki=self.wiki,redirect_aliases = ["#REDIRECT"])

    def test_index_creates_default_wiki_if_missing(self):
        Wiki.objects.all().delete()
        response = self.client.get(reverse("index"))
        self.assertEqual(response.status_code, 200)
        self.assertContains(response, "Pending Changes Review")
        codes = list(Wiki.objects.values_list("code", flat=True))
        # All Wikipedias with FlaggedRevisions enabled
        expected_codes = [
            "als",
            "ar",
            "be",
            "bn",
            "bs",
            "ce",
            "ckb",
            "de",
            "en",
            "eo",
            "fa",
            "fi",
            "hi",
            "hu",
            "ia",
            "id",
            "ka",
            "pl",
            "pt",
            "ru",
            "sq",
            "tr",
            "uk",
            "vec",
        ]
        self.assertCountEqual(codes, expected_codes)

    @mock.patch("reviews.views.logger")
    @mock.patch("reviews.views.WikiClient")
    def test_api_refresh_returns_error_on_failure(self, mock_client, mock_logger):
        mock_client.return_value.refresh.side_effect = RuntimeError("failure")
        response = self.client.post(reverse("api_refresh", args=[self.wiki.pk]))
        self.assertEqual(response.status_code, 502)
        self.assertIn("error", response.json())

    @mock.patch("reviews.views.WikiClient")
    def test_api_refresh_success(self, mock_client):
        mock_client.return_value.refresh.return_value = []
        response = self.client.post(reverse("api_refresh", args=[self.wiki.pk]))
        self.assertEqual(response.status_code, 200)
        self.assertIn("pages", response.json())

    def test_api_pending_returns_cached_revisions(self):
        page = PendingPage.objects.create(
            wiki=self.wiki,
            pageid=1,
            title="Page",
            stable_revid=1,
            categories=["Cat"],
        )
        PendingRevision.objects.create(
            page=page,
            revid=1,
            parentid=None,
            user_name="Stabilizer",
            user_id=9,
            timestamp=datetime.now(timezone.utc) - timedelta(hours=3),
            fetched_at=datetime.now(timezone.utc),
            age_at_fetch=timedelta(hours=3),
            sha1="stable",
            comment="Stable revision",
            change_tags=[],
            wikitext="",
            categories=[],
        )
        revision = PendingRevision.objects.create(
            page=page,
            revid=2,
            parentid=1,
            user_name="User",
            user_id=10,
            timestamp=datetime.now(timezone.utc) - timedelta(hours=2),
            fetched_at=datetime.now(timezone.utc),
            age_at_fetch=timedelta(hours=2),
            sha1="hash",
            comment="Comment",
            change_tags=[],
            wikitext="",
            categories=[],
            superset_data={
                "user_groups": ["user", "autopatrolled"],
                "change_tags": ["tag"],
                "page_categories": ["Cat"],
                "rc_bot": False,
            },
        )
        response = self.client.get(reverse("api_pending", args=[self.wiki.pk]))
        payload = response.json()
        self.assertEqual(len(payload["pages"]), 1)
        revisions = payload["pages"][0]["revisions"]
        self.assertEqual(len(revisions), 1)
        rev_payload = revisions[0]
        self.assertEqual(rev_payload["revid"], revision.revid)
        self.assertTrue(rev_payload["editor_profile"]["is_autopatrolled"])
        self.assertEqual(rev_payload["change_tags"], ["tag"])
        self.assertEqual(rev_payload["categories"], ["Cat"])

    def test_api_page_revisions_returns_revision_payload(self):
        page = PendingPage.objects.create(
            wiki=self.wiki,
            pageid=42,
            title="Example",
            stable_revid=1,
            categories=["Bar"],
        )
        PendingRevision.objects.create(
            page=page,
            revid=1,
            parentid=None,
            user_name="Stabilizer",
            user_id=9,
            timestamp=datetime.now(timezone.utc) - timedelta(hours=6),
            fetched_at=datetime.now(timezone.utc),
            age_at_fetch=timedelta(hours=6),
            sha1="stable",
            comment="Stable revision",
            change_tags=[],
            wikitext="",
            categories=[],
        )
        revision = PendingRevision.objects.create(
            page=page,
            revid=5,
            parentid=3,
            user_name="Another",
            user_id=20,
            timestamp=datetime.now(timezone.utc) - timedelta(minutes=30),
            fetched_at=datetime.now(timezone.utc),
            age_at_fetch=timedelta(minutes=30),
            sha1="sha",
            comment="More",
            change_tags=[],
            wikitext="",
            categories=[],
            superset_data={
                "user_groups": ["editor", "autoreviewer", "editor", "reviewer", "sysop", "bot"],
                "change_tags": ["foo"],
                "page_categories": ["Bar"],
                "rc_bot": False,
            },
        )

        url = reverse("api_page_revisions", args=[self.wiki.pk, page.pageid])
        response = self.client.get(url)
        self.assertEqual(response.status_code, 200)
        data = response.json()
        self.assertEqual(data["pageid"], page.pageid)
        self.assertEqual(len(data["revisions"]), 1)
        payload = data["revisions"][0]
        self.assertEqual(payload["revid"], revision.revid)
        self.assertTrue(payload["editor_profile"]["is_autoreviewed"])
        self.assertEqual(payload["change_tags"], ["foo"])
        self.assertEqual(payload["categories"], ["Bar"])

    def test_api_clear_cache_deletes_records(self):
        PendingPage.objects.create(
            wiki=self.wiki,
            pageid=1,
            title="Page",
            stable_revid=1,
        )
        response = self.client.post(reverse("api_clear_cache", args=[self.wiki.pk]))
        self.assertEqual(response.status_code, 200)
        self.assertEqual(PendingPage.objects.count(), 0)

    def test_api_configuration_updates_settings(self):
        url = reverse("api_configuration", args=[self.wiki.pk])
        payload = {
            "blocking_categories": ["Foo"],
            "auto_approved_groups": ["sysop"],
        }
        response = self.client.put(url, data=json.dumps(payload), content_type="application/json")
        self.assertEqual(response.status_code, 200)
        config = self.wiki.configuration
        config.refresh_from_db()
        self.assertEqual(config.blocking_categories, ["Foo"])
        self.assertEqual(config.auto_approved_groups, ["sysop"])

    @mock.patch("reviews.services.pywikibot.Site")
    def test_api_autoreview_marks_bot_revision_auto_approvable(self, mock_site):
        page = PendingPage.objects.create(
            wiki=self.wiki,
            pageid=100,
            title="Bot Page",
            stable_revid=1,
        )
        PendingRevision.objects.create(
            page=page,
            revid=200,
            parentid=150,
            user_name="HelpfulBot",
            user_id=999,
            timestamp=datetime.now(timezone.utc) - timedelta(days=1),
            fetched_at=datetime.now(timezone.utc),
            age_at_fetch=timedelta(days=1),
            sha1="hash",
            comment="Automated edit",
            change_tags=[],
            wikitext="Some plain text",
            categories=[],
            superset_data={"user_groups": ["bot"], "rc_bot": True},
        )

        url = reverse("api_autoreview", args=[self.wiki.pk, page.pageid])
        response = self.client.post(url)
        self.assertEqual(response.status_code, 200)
        data = response.json()
        self.assertEqual(data["mode"], "dry-run")
        self.assertEqual(len(data["results"]), 1)
        result = data["results"][0]
        self.assertEqual(result["decision"]["status"], "approve")
        self.assertEqual(len(result["tests"]), 1)
        self.assertEqual(result["tests"][0]["status"], "ok")
        self.assertEqual(result["tests"][0]["id"], "bot-user")

    @mock.patch("reviews.services.pywikibot.Site")
    def test_api_autoreview_allows_configured_user_groups(self, mock_site):
        config = self.wiki.configuration
        config.auto_approved_groups = ["sysop"]
        config.save(update_fields=["auto_approved_groups"])

        page = PendingPage.objects.create(
            wiki=self.wiki,
            pageid=101,
            title="Group Page",
            stable_revid=1,
        )
        PendingRevision.objects.create(
            page=page,
            revid=201,
            parentid=150,
            user_name="AdminUser",
            user_id=1000,
            timestamp=datetime.now(timezone.utc) - timedelta(hours=5),
            fetched_at=datetime.now(timezone.utc),
            age_at_fetch=timedelta(hours=5),
            sha1="hash2",
            comment="Admin edit",
            change_tags=[],
            wikitext="Some plain text",
            categories=[],
            superset_data={"user_groups": ["Sysop"]},
        )

        url = reverse("api_autoreview", args=[self.wiki.pk, page.pageid])
        response = self.client.post(url)
        self.assertEqual(response.status_code, 200)
        result = response.json()["results"][0]
        self.assertEqual(result["decision"]["status"], "approve")
        self.assertEqual(len(result["tests"]), 3)
        self.assertEqual(result["tests"][1]["status"], "ok")
        self.assertEqual(result["tests"][2]["id"], "auto-approved-group")

    @mock.patch("reviews.services.pywikibot.Site")
    def test_api_autoreview_defaults_to_profile_rights(self, mock_site):
        page = PendingPage.objects.create(
            wiki=self.wiki,
            pageid=105,
            title="Default Rights",
            stable_revid=1,
        )
        PendingRevision.objects.create(
            page=page,
            revid=401,
            parentid=300,
            user_name="AutoUser",
            user_id=3001,
            timestamp=datetime.now(timezone.utc) - timedelta(hours=4),
            fetched_at=datetime.now(timezone.utc),
            age_at_fetch=timedelta(hours=4),
            sha1="hash5",
            comment="Edit",
            change_tags=[],
            wikitext="Some plain text",
            categories=[],
            superset_data={"user_groups": ["autopatrolled"]},
        )
        EditorProfile.objects.create(
            wiki=self.wiki,
            username="AutoUser",
            usergroups=["autopatrolled"],
            is_autopatrolled=True,
        )

        url = reverse("api_autoreview", args=[self.wiki.pk, page.pageid])
        response = self.client.post(url)
        self.assertEqual(response.status_code, 200)
        result = response.json()["results"][0]
        self.assertEqual(result["decision"]["status"], "approve")
        self.assertEqual(len(result["tests"]), 4)
        self.assertEqual(result["tests"][2]["status"], "not_ok")
        self.assertEqual(result["tests"][3]["status"], "ok")

    @mock.patch("reviews.models.pywikibot.Site")
    def test_api_autoreview_blocks_on_blocking_categories(self, mock_site):
        config = self.wiki.configuration
        config.blocking_categories = ["Secret"]
        config.save(update_fields=["blocking_categories"])

        page = PendingPage.objects.create(
            wiki=self.wiki,
            pageid=102,
            title="Blocked Page",
            stable_revid=1,
        )
        revision = PendingRevision.objects.create(
            page=page,
            revid=202,
            parentid=160,
            user_name="RegularUser",
            user_id=1001,
            timestamp=datetime.now(timezone.utc) - timedelta(hours=3),
            fetched_at=datetime.now(timezone.utc),
            age_at_fetch=timedelta(hours=3),
            sha1="hash3",
            comment="Edit",
            change_tags=[],
            wikitext="",
            categories=[],
            superset_data={},
        )

        wikitext_response = {
            "query": {
                "pages": [
                    {
                        "revisions": [
                            {
                                "slots": {
                                    "main": {
                                        "content": "Hidden [[Category:Secret]]",
                                    }
                                }
                            }
                        ]
                    }
                ]
            }
        }

        class FakeRequest:
            def __init__(self, data):
                self._data = data

            def submit(self):
                return self._data

        class FakeSite:
            def __init__(self):
                self.requests: list[dict] = []

            def simple_request(self, **kwargs):
                self.requests.append(kwargs)

                # Check if this is a request for magic words
                if kwargs.get("meta") == "siteinfo" and kwargs.get("siprop") == "magicwords":
                    return FakeRequest(
                        {"query": {"magicwords": [{"name": "redirect", "aliases": ["#REDIRECT"]}]}}
                    )

                return FakeRequest(wikitext_response)

        fake_site = FakeSite()
        mock_site.return_value = fake_site

        url = reverse("api_autoreview", args=[self.wiki.pk, page.pageid])
        response = self.client.post(url)
        self.assertEqual(response.status_code, 200)
        result = response.json()["results"][0]
        self.assertEqual(result["decision"]["status"], "blocked")
        self.assertEqual(len(result["tests"]), 5)
        self.assertEqual(result["tests"][4]["status"], "fail")
        self.assertEqual(result["tests"][4]["id"], "blocking-categories")

        revision.refresh_from_db()
        self.assertEqual(revision.wikitext, "Hidden [[Category:Secret]]")
        self.assertEqual(revision.categories, ["Secret"])
        # 1 request for wikitext (redirect aliases already cached in setUp)
        self.assertEqual(len(fake_site.requests), 1)

        second_response = self.client.post(url)
        self.assertEqual(second_response.status_code, 200)
        # wikitext was already cached, no new API calls are made
        self.assertEqual(len(fake_site.requests), 1)

    @mock.patch("reviews.models.pywikibot.Site")
    @mock.patch("reviews.services.pywikibot.Site")
    def test_api_autoreview_requires_manual_review_when_no_rules_apply(
        self, mock_service_site, mock_model_site
    ):
        mock_service_site.return_value.simple_request.return_value.submit.return_value = {
            "parse": {"text": "<p>No errors</p>"}
        }
        page = PendingPage.objects.create(
            wiki=self.wiki,
            pageid=103,
            title="Manual Page",
            stable_revid=1,
        )
        PendingRevision.objects.create(
            page=page,
            revid=203,
            parentid=170,
            user_name="Editor",
            user_id=1002,
            timestamp=datetime.now(timezone.utc) - timedelta(hours=2),
            fetched_at=datetime.now(timezone.utc),
            age_at_fetch=timedelta(hours=2),
            sha1="hash4",
            comment="Edit",
            change_tags=[],
            wikitext="Content [[Category:General]]",
            categories=[],
            superset_data={"user_groups": ["user"]},
        )

        url = reverse("api_autoreview", args=[self.wiki.pk, page.pageid])
        response = self.client.post(url)
        self.assertEqual(response.status_code, 200)
        result = response.json()["results"][0]
        self.assertEqual(result["decision"]["status"], "manual")
        self.assertEqual(len(result["tests"]), 6)
        self.assertEqual(result["tests"][3]["status"], "ok")
        self.assertEqual(len(result["tests"]), 6)
<<<<<<< HEAD
        self.assertEqual(result["tests"][-1]["status"], "not_ok")
=======
        self.assertEqual(result["tests"][-1]["status"], "ok")
>>>>>>> 1facbace

    @mock.patch("reviews.services.pywikibot.Site")
    def test_api_autoreview_orders_revisions_from_oldest_to_newest(self, mock_site):
        page = PendingPage.objects.create(
            wiki=self.wiki,
            pageid=104,
            title="Multiple Revisions",
            stable_revid=1,
        )
        older_timestamp = datetime.now(timezone.utc) - timedelta(days=2)
        newer_timestamp = datetime.now(timezone.utc) - timedelta(days=1)
        PendingRevision.objects.create(
            page=page,
            revid=301,
            parentid=200,
            user_name="Editor1",
            user_id=2001,
            timestamp=older_timestamp,
            fetched_at=datetime.now(timezone.utc),
            age_at_fetch=timedelta(days=2),
            sha1="sha-old",
            comment="Old",
            change_tags=[],
            wikitext="Older revision text",
            categories=[],
            superset_data={"user_groups": ["user"]},
        )
        PendingRevision.objects.create(
            page=page,
            revid=302,
            parentid=301,
            user_name="Editor2",
            user_id=2002,
            timestamp=newer_timestamp,
            fetched_at=datetime.now(timezone.utc),
            age_at_fetch=timedelta(days=1),
            sha1="sha-new",
            comment="New",
            change_tags=[],
            wikitext="Newer revision text",
            categories=[],
            superset_data={"user_groups": ["user"]},
        )

        url = reverse("api_autoreview", args=[self.wiki.pk, page.pageid])
        response = self.client.post(url)
        self.assertEqual(response.status_code, 200)
        results = response.json()["results"]
        self.assertEqual([result["revid"] for result in results], [301, 302])<|MERGE_RESOLUTION|>--- conflicted
+++ resolved
@@ -456,14 +456,9 @@
         self.assertEqual(response.status_code, 200)
         result = response.json()["results"][0]
         self.assertEqual(result["decision"]["status"], "manual")
-        self.assertEqual(len(result["tests"]), 6)
+        self.assertEqual(len(result["tests"]), 7)
         self.assertEqual(result["tests"][3]["status"], "ok")
-        self.assertEqual(len(result["tests"]), 6)
-<<<<<<< HEAD
         self.assertEqual(result["tests"][-1]["status"], "not_ok")
-=======
-        self.assertEqual(result["tests"][-1]["status"], "ok")
->>>>>>> 1facbace
 
     @mock.patch("reviews.services.pywikibot.Site")
     def test_api_autoreview_orders_revisions_from_oldest_to_newest(self, mock_site):
