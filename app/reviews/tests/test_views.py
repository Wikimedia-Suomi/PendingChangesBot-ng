from __future__ import annotations

import json
from datetime import datetime, timedelta, timezone
from unittest import mock

from django.test import Client, TestCase
from django.urls import reverse

from reviews.models import (
    EditorProfile,
    PendingPage,
    PendingRevision,
    Wiki,
    WikiConfiguration,
)


class ViewTests(TestCase):
    def setUp(self):
        self.client = Client()
        self.wiki = Wiki.objects.create(
            name="Test Wiki",
            code="test",
            family="wikipedia",
            api_endpoint="https://test.wikipedia.org/w/api.php",
        )
        WikiConfiguration.objects.create(wiki=self.wiki, redirect_aliases=["#REDIRECT"])

    def test_index_creates_default_wiki_if_missing(self):
        Wiki.objects.all().delete()
        response = self.client.get(reverse("index"))
        self.assertEqual(response.status_code, 200)
        self.assertContains(response, "Pending Changes Review")
        codes = list(Wiki.objects.values_list("code", flat=True))
        # All Wikipedias with FlaggedRevisions enabled
        expected_codes = [
            "als",
            "ar",
            "be",
            "bn",
            "bs",
            "ce",
            "ckb",
            "de",
            "en",
            "eo",
            "fa",
            "fi",
            "hi",
            "hu",
            "ia",
            "id",
            "ka",
            "pl",
            "pt",
            "ru",
            "sq",
            "tr",
            "uk",
            "vec",
        ]
        self.assertCountEqual(codes, expected_codes)

    @mock.patch("reviews.views.logger")
    @mock.patch("reviews.views.WikiClient")
    def test_api_refresh_returns_error_on_failure(self, mock_client, mock_logger):
        mock_client.return_value.refresh.side_effect = RuntimeError("failure")
        response = self.client.post(reverse("api_refresh", args=[self.wiki.pk]))
        self.assertEqual(response.status_code, 502)
        self.assertIn("error", response.json())

    @mock.patch("reviews.views.WikiClient")
    def test_api_refresh_success(self, mock_client):
        mock_client.return_value.refresh.return_value = []
        response = self.client.post(reverse("api_refresh", args=[self.wiki.pk]))
        self.assertEqual(response.status_code, 200)
        self.assertIn("pages", response.json())

    def test_api_pending_returns_cached_revisions(self):
        page = PendingPage.objects.create(
            wiki=self.wiki,
            pageid=1,
            title="Page",
            stable_revid=1,
            categories=["Cat"],
        )
        PendingRevision.objects.create(
            page=page,
            revid=1,
            parentid=None,
            user_name="Stabilizer",
            user_id=9,
            timestamp=datetime.now(timezone.utc) - timedelta(hours=3),
            fetched_at=datetime.now(timezone.utc),
            age_at_fetch=timedelta(hours=3),
            sha1="stable",
            comment="Stable revision",
            change_tags=[],
            wikitext="",
            categories=[],
        )
        revision = PendingRevision.objects.create(
            page=page,
            revid=2,
            parentid=1,
            user_name="User",
            user_id=10,
            timestamp=datetime.now(timezone.utc) - timedelta(hours=2),
            fetched_at=datetime.now(timezone.utc),
            age_at_fetch=timedelta(hours=2),
            sha1="hash",
            comment="Comment",
            change_tags=[],
            wikitext="",
            categories=[],
            superset_data={
                "user_groups": ["user", "autopatrolled"],
                "change_tags": ["tag"],
                "page_categories": ["Cat"],
                "rc_bot": False,
            },
        )
        response = self.client.get(reverse("api_pending", args=[self.wiki.pk]))
        payload = response.json()
        self.assertEqual(len(payload["pages"]), 1)
        revisions = payload["pages"][0]["revisions"]
        self.assertEqual(len(revisions), 1)
        rev_payload = revisions[0]
        self.assertEqual(rev_payload["revid"], revision.revid)
        self.assertTrue(rev_payload["editor_profile"]["is_autopatrolled"])
        self.assertEqual(rev_payload["change_tags"], ["tag"])
        self.assertEqual(rev_payload["categories"], ["Cat"])

    def test_api_page_revisions_returns_revision_payload(self):
        page = PendingPage.objects.create(
            wiki=self.wiki,
            pageid=42,
            title="Example",
            stable_revid=1,
            categories=["Bar"],
        )
        PendingRevision.objects.create(
            page=page,
            revid=1,
            parentid=None,
            user_name="Stabilizer",
            user_id=9,
            timestamp=datetime.now(timezone.utc) - timedelta(hours=6),
            fetched_at=datetime.now(timezone.utc),
            age_at_fetch=timedelta(hours=6),
            sha1="stable",
            comment="Stable revision",
            change_tags=[],
            wikitext="",
            categories=[],
        )
        revision = PendingRevision.objects.create(
            page=page,
            revid=5,
            parentid=3,
            user_name="Another",
            user_id=20,
            timestamp=datetime.now(timezone.utc) - timedelta(minutes=30),
            fetched_at=datetime.now(timezone.utc),
            age_at_fetch=timedelta(minutes=30),
            sha1="sha",
            comment="More",
            change_tags=[],
            wikitext="",
            categories=[],
            superset_data={
                "user_groups": ["editor", "autoreviewer", "editor", "reviewer", "sysop", "bot"],
                "change_tags": ["foo"],
                "page_categories": ["Bar"],
                "rc_bot": False,
            },
        )

        url = reverse("api_page_revisions", args=[self.wiki.pk, page.pageid])
        response = self.client.get(url)
        self.assertEqual(response.status_code, 200)
        data = response.json()
        self.assertEqual(data["pageid"], page.pageid)
        self.assertEqual(len(data["revisions"]), 1)
        payload = data["revisions"][0]
        self.assertEqual(payload["revid"], revision.revid)
        self.assertTrue(payload["editor_profile"]["is_autoreviewed"])
        self.assertEqual(payload["change_tags"], ["foo"])
        self.assertEqual(payload["categories"], ["Bar"])

    def test_api_clear_cache_deletes_records(self):
        PendingPage.objects.create(
            wiki=self.wiki,
            pageid=1,
            title="Page",
            stable_revid=1,
        )
        response = self.client.post(reverse("api_clear_cache", args=[self.wiki.pk]))
        self.assertEqual(response.status_code, 200)
        self.assertEqual(PendingPage.objects.count(), 0)

    def test_api_configuration_updates_settings(self):
        url = reverse("api_configuration", args=[self.wiki.pk])
        payload = {
            "blocking_categories": ["Foo"],
            "auto_approved_groups": ["sysop"],
        }
        response = self.client.put(url, data=json.dumps(payload), content_type="application/json")
        self.assertEqual(response.status_code, 200)
        config = self.wiki.configuration
        config.refresh_from_db()
        self.assertEqual(config.blocking_categories, ["Foo"])
        self.assertEqual(config.auto_approved_groups, ["sysop"])

    @mock.patch("reviews.services.pywikibot.Site")
    def test_api_autoreview_marks_bot_revision_auto_approvable(self, mock_site):
        page = PendingPage.objects.create(
            wiki=self.wiki,
            pageid=100,
            title="Bot Page",
            stable_revid=1,
        )
        PendingRevision.objects.create(
            page=page,
            revid=200,
            parentid=150,
            user_name="HelpfulBot",
            user_id=999,
            timestamp=datetime.now(timezone.utc) - timedelta(days=1),
            fetched_at=datetime.now(timezone.utc),
            age_at_fetch=timedelta(days=1),
            sha1="hash",
            comment="Automated edit",
            change_tags=[],
            wikitext="Some plain text",
            categories=[],
            superset_data={"user_groups": ["bot"], "rc_bot": True},
        )

        url = reverse("api_autoreview", args=[self.wiki.pk, page.pageid])
        response = self.client.post(url)
        self.assertEqual(response.status_code, 200)
        data = response.json()
        self.assertEqual(data["mode"], "dry-run")
        self.assertEqual(len(data["results"]), 1)
        result = data["results"][0]
        self.assertEqual(result["decision"]["status"], "approve")
        self.assertEqual(len(result["tests"]), 2)
        self.assertEqual(result["tests"][0]["status"], "ok")
        self.assertEqual(result["tests"][0]["id"], "manual-unapproval")
        self.assertEqual(result["tests"][1]["status"], "ok")
        self.assertEqual(result["tests"][1]["id"], "bot-user")

    @mock.patch("reviews.services.pywikibot.Site")
    def test_api_autoreview_allows_configured_user_groups(self, mock_site):
        config = self.wiki.configuration
        config.auto_approved_groups = ["sysop"]
        config.save(update_fields=["auto_approved_groups"])

        page = PendingPage.objects.create(
            wiki=self.wiki,
            pageid=101,
            title="Group Page",
            stable_revid=1,
        )
        PendingRevision.objects.create(
            page=page,
            revid=201,
            parentid=150,
            user_name="AdminUser",
            user_id=1000,
            timestamp=datetime.now(timezone.utc) - timedelta(hours=5),
            fetched_at=datetime.now(timezone.utc),
            age_at_fetch=timedelta(hours=5),
            sha1="hash2",
            comment="Admin edit",
            change_tags=[],
            wikitext="Some plain text",
            categories=[],
            superset_data={"user_groups": ["Sysop"]},
        )

        url = reverse("api_autoreview", args=[self.wiki.pk, page.pageid])
        response = self.client.post(url)
        self.assertEqual(response.status_code, 200)
        result = response.json()["results"][0]
        self.assertEqual(result["decision"]["status"], "approve")
        self.assertEqual(len(result["tests"]), 4)
        self.assertEqual(result["tests"][0]["status"], "ok")
        self.assertEqual(result["tests"][0]["id"], "manual-unapproval")
        self.assertEqual(result["tests"][3]["status"], "ok")
        self.assertEqual(result["tests"][3]["id"], "auto-approved-group")

    @mock.patch("reviews.services.pywikibot.Site")
    def test_api_autoreview_defaults_to_profile_rights(self, mock_site):
        page = PendingPage.objects.create(
            wiki=self.wiki,
            pageid=105,
            title="Default Rights",
            stable_revid=1,
        )
        PendingRevision.objects.create(
            page=page,
            revid=401,
            parentid=300,
            user_name="AutoUser",
            user_id=3001,
            timestamp=datetime.now(timezone.utc) - timedelta(hours=4),
            fetched_at=datetime.now(timezone.utc),
            age_at_fetch=timedelta(hours=4),
            sha1="hash5",
            comment="Edit",
            change_tags=[],
            wikitext="Some plain text",
            categories=[],
            superset_data={"user_groups": ["autopatrolled"]},
        )
        EditorProfile.objects.create(
            wiki=self.wiki,
            username="AutoUser",
            usergroups=["autopatrolled"],
            is_autopatrolled=True,
        )

        url = reverse("api_autoreview", args=[self.wiki.pk, page.pageid])
        response = self.client.post(url)
        self.assertEqual(response.status_code, 200)
        result = response.json()["results"][0]
        self.assertEqual(result["decision"]["status"], "approve")
        self.assertEqual(len(result["tests"]), 5)

    @mock.patch("reviews.models.pywikibot.Site")
    def test_api_autoreview_blocks_on_blocking_categories(self, mock_site):
        config = self.wiki.configuration
        config.blocking_categories = ["Secret"]
        config.save(update_fields=["blocking_categories"])

        page = PendingPage.objects.create(
            wiki=self.wiki,
            pageid=102,
            title="Blocked Page",
            stable_revid=1,
        )
        revision = PendingRevision.objects.create(
            page=page,
            revid=202,
            parentid=160,
            user_name="RegularUser",
            user_id=1001,
            timestamp=datetime.now(timezone.utc) - timedelta(hours=3),
            fetched_at=datetime.now(timezone.utc),
            age_at_fetch=timedelta(hours=3),
            sha1="hash3",
            comment="Edit",
            change_tags=[],
            wikitext="",
            categories=[],
            superset_data={},
        )

        wikitext_response = {
            "query": {
                "pages": [
                    {
                        "revisions": [
                            {
                                "slots": {
                                    "main": {
                                        "content": "Hidden [[Category:Secret]]",
                                    }
                                }
                            }
                        ]
                    }
                ]
            }
        }

        class FakeRequest:
            def __init__(self, data):
                self._data = data

            def submit(self):
                return self._data

        class FakeSite:
            def __init__(self):
                self.requests: list[dict] = []

            def logevents(self, **kwargs):
                """Mock logevents for block checking."""
                return []  # No block events

            def simple_request(self, **kwargs):
                self.requests.append(kwargs)

                # Check if this is a request for review log (manual un-approval check)
                if kwargs.get("list") == "logevents" and kwargs.get("letype") == "review":
                    return FakeRequest(
                        {
                            "query": {
                                "logevents": []  # No un-approvals
                            }
                        }
                    )

                # Check if this is a request for magic words
                if kwargs.get("meta") == "siteinfo" and kwargs.get("siprop") == "magicwords":
                    return FakeRequest(
                        {"query": {"magicwords": [{"name": "redirect", "aliases": ["#REDIRECT"]}]}}
                    )

                return FakeRequest(wikitext_response)

        fake_site = FakeSite()
        mock_site.return_value = fake_site

        url = reverse("api_autoreview", args=[self.wiki.pk, page.pageid])
        response = self.client.post(url)
        self.assertEqual(response.status_code, 200)
        result = response.json()["results"][0]
        self.assertEqual(result["decision"]["status"], "blocked")
        self.assertEqual(len(result["tests"]), 6)
        self.assertEqual(result["tests"][5]["status"], "fail")
        self.assertEqual(result["tests"][5]["id"], "blocking-categories")

        revision.refresh_from_db()
        self.assertEqual(revision.wikitext, "Hidden [[Category:Secret]]")
        self.assertEqual(revision.categories, ["Secret"])
        # 2 requests: 1 for redirect aliases, 1 for wikitext
        # (manual un-approval check uses reviews.services.pywikibot.Site which isn't mocked here)
        self.assertEqual(len(fake_site.requests), 2)

        second_response = self.client.post(url)
        self.assertEqual(second_response.status_code, 200)
        # redirect aliases are now cached, wikitext was already cached
        # But there's 1 more request (possibly from another check)
        self.assertEqual(len(fake_site.requests), 3)

    @mock.patch("reviews.models.pywikibot.Site")
    @mock.patch("reviews.services.pywikibot.Site")
    def test_api_autoreview_requires_manual_review_when_no_rules_apply(
        self, mock_service_site, mock_model_site
    ):
        mock_service_site.return_value.simple_request.return_value.submit.return_value = {
            "parse": {"text": "<p>No errors</p>"}
        }
        page = PendingPage.objects.create(
            wiki=self.wiki,
            pageid=103,
            title="Manual Page",
            stable_revid=1,
        )
        PendingRevision.objects.create(
            page=page,
            revid=203,
            parentid=170,
            user_name="Editor",
            user_id=1002,
            timestamp=datetime.now(timezone.utc) - timedelta(hours=2),
            fetched_at=datetime.now(timezone.utc),
            age_at_fetch=timedelta(hours=2),
            sha1="hash4",
            comment="Edit",
            change_tags=[],
            wikitext="Content [[Category:General]]",
            categories=[],
            superset_data={"user_groups": ["user"]},
        )

        url = reverse("api_autoreview", args=[self.wiki.pk, page.pageid])
        response = self.client.post(url)
        self.assertEqual(response.status_code, 200)
        result = response.json()["results"][0]
        self.assertEqual(result["decision"]["status"], "manual")
        self.assertEqual(len(result["tests"]), 7)
<<<<<<< HEAD
        self.assertEqual(result["tests"][3]["status"], "ok")
        self.assertEqual(result["tests"][-1]["status"], "not_ok")
=======
        self.assertEqual(result["tests"][-1]["status"], "ok")
>>>>>>> 8fd855c9

    @mock.patch("reviews.services.pywikibot.Site")
    def test_api_autoreview_orders_revisions_from_oldest_to_newest(self, mock_site):
        page = PendingPage.objects.create(
            wiki=self.wiki,
            pageid=104,
            title="Multiple Revisions",
            stable_revid=1,
        )
        older_timestamp = datetime.now(timezone.utc) - timedelta(days=2)
        newer_timestamp = datetime.now(timezone.utc) - timedelta(days=1)
        PendingRevision.objects.create(
            page=page,
            revid=301,
            parentid=200,
            user_name="Editor1",
            user_id=2001,
            timestamp=older_timestamp,
            fetched_at=datetime.now(timezone.utc),
            age_at_fetch=timedelta(days=2),
            sha1="sha-old",
            comment="Old",
            change_tags=[],
            wikitext="Older revision text",
            categories=[],
            superset_data={"user_groups": ["user"]},
        )
        PendingRevision.objects.create(
            page=page,
            revid=302,
            parentid=301,
            user_name="Editor2",
            user_id=2002,
            timestamp=newer_timestamp,
            fetched_at=datetime.now(timezone.utc),
            age_at_fetch=timedelta(days=1),
            sha1="sha-new",
            comment="New",
            change_tags=[],
            wikitext="Newer revision text",
            categories=[],
            superset_data={"user_groups": ["user"]},
        )

        url = reverse("api_autoreview", args=[self.wiki.pk, page.pageid])
        response = self.client.post(url)
        self.assertEqual(response.status_code, 200)
        results = response.json()["results"]
        self.assertEqual([result["revid"] for result in results], [301, 302])<|MERGE_RESOLUTION|>--- conflicted
+++ resolved
@@ -25,7 +25,7 @@
             family="wikipedia",
             api_endpoint="https://test.wikipedia.org/w/api.php",
         )
-        WikiConfiguration.objects.create(wiki=self.wiki, redirect_aliases=["#REDIRECT"])
+        WikiConfiguration.objects.create(wiki=self.wiki,redirect_aliases = ["#REDIRECT"])
 
     def test_index_creates_default_wiki_if_missing(self):
         Wiki.objects.all().delete()
@@ -287,8 +287,6 @@
         result = response.json()["results"][0]
         self.assertEqual(result["decision"]["status"], "approve")
         self.assertEqual(len(result["tests"]), 4)
-        self.assertEqual(result["tests"][0]["status"], "ok")
-        self.assertEqual(result["tests"][0]["id"], "manual-unapproval")
         self.assertEqual(result["tests"][3]["status"], "ok")
         self.assertEqual(result["tests"][3]["id"], "auto-approved-group")
 
@@ -329,6 +327,8 @@
         result = response.json()["results"][0]
         self.assertEqual(result["decision"]["status"], "approve")
         self.assertEqual(len(result["tests"]), 5)
+        self.assertEqual(result["tests"][3]["status"], "not_ok")
+        self.assertEqual(result["tests"][4]["status"], "ok")
 
     @mock.patch("reviews.models.pywikibot.Site")
     def test_api_autoreview_blocks_on_blocking_categories(self, mock_site):
@@ -474,13 +474,9 @@
         self.assertEqual(response.status_code, 200)
         result = response.json()["results"][0]
         self.assertEqual(result["decision"]["status"], "manual")
-        self.assertEqual(len(result["tests"]), 7)
-<<<<<<< HEAD
-        self.assertEqual(result["tests"][3]["status"], "ok")
+        self.assertEqual(len(result["tests"]), 8)
+        self.assertEqual(result["tests"][5]["status"], "ok")
         self.assertEqual(result["tests"][-1]["status"], "not_ok")
-=======
-        self.assertEqual(result["tests"][-1]["status"], "ok")
->>>>>>> 8fd855c9
 
     @mock.patch("reviews.services.pywikibot.Site")
     def test_api_autoreview_orders_revisions_from_oldest_to_newest(self, mock_site):
