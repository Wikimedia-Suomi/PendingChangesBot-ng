from __future__ import annotations

import json
from datetime import datetime, timedelta, timezone
from unittest import mock

from django.test import Client, TestCase
from django.urls import reverse

from reviews.models import (
    EditorProfile,
    PendingPage,
    PendingRevision,
    Wiki,
    WikiConfiguration,
)


class ViewTests(TestCase):
    def setUp(self):
        self.client = Client()
        self.wiki = Wiki.objects.create(
            name="Test Wiki",
            code="test",
            family="wikipedia",
            api_endpoint="https://test.wikipedia.org/w/api.php",
        )
        WikiConfiguration.objects.create(wiki=self.wiki, redirect_aliases=["#REDIRECT"])

    def test_index_creates_default_wiki_if_missing(self):
        Wiki.objects.all().delete()
        response = self.client.get(reverse("index"))
        self.assertEqual(response.status_code, 200)
        self.assertContains(response, "Pending Changes Review")
        codes = list(Wiki.objects.values_list("code", flat=True))
        # All Wikipedias with FlaggedRevisions enabled
        expected_codes = [
            "als",
            "ar",
            "be",
            "bn",
            "bs",
            "ce",
            "ckb",
            "de",
            "en",
            "eo",
            "fa",
            "fi",
            "hi",
            "hu",
            "ia",
            "id",
            "ka",
            "pl",
            "pt",
            "ru",
            "sq",
            "tr",
            "uk",
            "vec",
        ]
        self.assertCountEqual(codes, expected_codes)

    @mock.patch("reviews.views.logger")
    @mock.patch("reviews.views.WikiClient")
    def test_api_refresh_returns_error_on_failure(self, mock_client, mock_logger):
        mock_client.return_value.refresh.side_effect = RuntimeError("failure")
        response = self.client.post(reverse("api_refresh", args=[self.wiki.pk]))
        self.assertEqual(response.status_code, 502)
        self.assertIn("error", response.json())

    @mock.patch("reviews.views.WikiClient")
    def test_api_refresh_success(self, mock_client):
        mock_client.return_value.refresh.return_value = []
        response = self.client.post(reverse("api_refresh", args=[self.wiki.pk]))
        self.assertEqual(response.status_code, 200)
        self.assertIn("pages", response.json())

    def test_api_pending_returns_cached_revisions(self):
        page = PendingPage.objects.create(
            wiki=self.wiki,
            pageid=1,
            title="Page",
            stable_revid=1,
            categories=["Cat"],
        )
        PendingRevision.objects.create(
            page=page,
            revid=1,
            parentid=None,
            user_name="Stabilizer",
            user_id=9,
            timestamp=datetime.now(timezone.utc) - timedelta(hours=3),
            fetched_at=datetime.now(timezone.utc),
            age_at_fetch=timedelta(hours=3),
            sha1="stable",
            comment="Stable revision",
            change_tags=[],
            wikitext="",
            categories=[],
        )
        revision = PendingRevision.objects.create(
            page=page,
            revid=2,
            parentid=1,
            user_name="User",
            user_id=10,
            timestamp=datetime.now(timezone.utc) - timedelta(hours=2),
            fetched_at=datetime.now(timezone.utc),
            age_at_fetch=timedelta(hours=2),
            sha1="hash",
            comment="Comment",
            change_tags=[],
            wikitext="",
            categories=[],
            superset_data={
                "user_groups": ["user", "autopatrolled"],
                "change_tags": ["tag"],
                "page_categories": ["Cat"],
                "rc_bot": False,
            },
        )
        response = self.client.get(reverse("api_pending", args=[self.wiki.pk]))
        payload = response.json()
        self.assertEqual(len(payload["pages"]), 1)
        revisions = payload["pages"][0]["revisions"]
        self.assertEqual(len(revisions), 1)
        rev_payload = revisions[0]
        self.assertEqual(rev_payload["revid"], revision.revid)
        self.assertTrue(rev_payload["editor_profile"]["is_autopatrolled"])
        self.assertEqual(rev_payload["change_tags"], ["tag"])
        self.assertEqual(rev_payload["categories"], ["Cat"])

    def test_api_page_revisions_returns_revision_payload(self):
        page = PendingPage.objects.create(
            wiki=self.wiki,
            pageid=42,
            title="Example",
            stable_revid=1,
            categories=["Bar"],
        )
        PendingRevision.objects.create(
            page=page,
            revid=1,
            parentid=None,
            user_name="Stabilizer",
            user_id=9,
            timestamp=datetime.now(timezone.utc) - timedelta(hours=6),
            fetched_at=datetime.now(timezone.utc),
            age_at_fetch=timedelta(hours=6),
            sha1="stable",
            comment="Stable revision",
            change_tags=[],
            wikitext="",
            categories=[],
        )
        revision = PendingRevision.objects.create(
            page=page,
            revid=5,
            parentid=3,
            user_name="Another",
            user_id=20,
            timestamp=datetime.now(timezone.utc) - timedelta(minutes=30),
            fetched_at=datetime.now(timezone.utc),
            age_at_fetch=timedelta(minutes=30),
            sha1="sha",
            comment="More",
            change_tags=[],
            wikitext="",
            categories=[],
            superset_data={
                "user_groups": ["editor", "autoreviewer", "editor", "reviewer", "sysop", "bot"],
                "change_tags": ["foo"],
                "page_categories": ["Bar"],
                "rc_bot": False,
            },
        )

        url = reverse("api_page_revisions", args=[self.wiki.pk, page.pageid])
        response = self.client.get(url)
        self.assertEqual(response.status_code, 200)
        data = response.json()
        self.assertEqual(data["pageid"], page.pageid)
        self.assertEqual(len(data["revisions"]), 1)
        payload = data["revisions"][0]
        self.assertEqual(payload["revid"], revision.revid)
        self.assertTrue(payload["editor_profile"]["is_autoreviewed"])
        self.assertEqual(payload["change_tags"], ["foo"])
        self.assertEqual(payload["categories"], ["Bar"])

    def test_api_clear_cache_deletes_records(self):
        PendingPage.objects.create(
            wiki=self.wiki,
            pageid=1,
            title="Page",
            stable_revid=1,
        )
        response = self.client.post(reverse("api_clear_cache", args=[self.wiki.pk]))
        self.assertEqual(response.status_code, 200)
        self.assertEqual(PendingPage.objects.count(), 0)

    def test_api_configuration_updates_settings(self):
        url = reverse("api_configuration", args=[self.wiki.pk])
        payload = {
            "blocking_categories": ["Foo"],
            "auto_approved_groups": ["sysop"],
        }
        response = self.client.put(url, data=json.dumps(payload), content_type="application/json")
        self.assertEqual(response.status_code, 200)
        config = self.wiki.configuration
        config.refresh_from_db()
        self.assertEqual(config.blocking_categories, ["Foo"])
        self.assertEqual(config.auto_approved_groups, ["sysop"])

    @mock.patch("reviews.services.pywikibot.Site")
    def test_api_autoreview_marks_bot_revision_auto_approvable(self, mock_site):
        page = PendingPage.objects.create(
            wiki=self.wiki,
            pageid=100,
            title="Bot Page",
            stable_revid=1,
        )
        PendingRevision.objects.create(
            page=page,
            revid=200,
            parentid=150,
            user_name="HelpfulBot",
            user_id=999,
            timestamp=datetime.now(timezone.utc) - timedelta(days=1),
            fetched_at=datetime.now(timezone.utc),
            age_at_fetch=timedelta(days=1),
            sha1="hash",
            comment="Automated edit",
            change_tags=[],
            wikitext="Some plain text",
            categories=[],
            superset_data={"user_groups": ["bot"], "rc_bot": True},
        )

        url = reverse("api_autoreview", args=[self.wiki.pk, page.pageid])
        response = self.client.post(url)
        self.assertEqual(response.status_code, 200)
        data = response.json()
        self.assertEqual(data["mode"], "dry-run")
        self.assertEqual(len(data["results"]), 1)
        result = data["results"][0]
        self.assertEqual(result["decision"]["status"], "approve")
        self.assertEqual(len(result["tests"]), 2)
        self.assertEqual(result["tests"][0]["status"], "ok")
        self.assertEqual(result["tests"][0]["id"], "manual-unapproval")
        self.assertEqual(result["tests"][1]["status"], "ok")
        self.assertEqual(result["tests"][1]["id"], "bot-user")

    @mock.patch("reviews.services.pywikibot.Site")
    def test_api_autoreview_allows_configured_user_groups(self, mock_site):
        config = self.wiki.configuration
        config.auto_approved_groups = ["sysop"]
        config.save(update_fields=["auto_approved_groups"])

        page = PendingPage.objects.create(
            wiki=self.wiki,
            pageid=101,
            title="Group Page",
            stable_revid=1,
        )
        PendingRevision.objects.create(
            page=page,
            revid=201,
            parentid=150,
            user_name="AdminUser",
            user_id=1000,
            timestamp=datetime.now(timezone.utc) - timedelta(hours=5),
            fetched_at=datetime.now(timezone.utc),
            age_at_fetch=timedelta(hours=5),
            sha1="hash2",
            comment="Admin edit",
            change_tags=[],
            wikitext="Some plain text",
            categories=[],
            superset_data={"user_groups": ["Sysop"]},
        )

        url = reverse("api_autoreview", args=[self.wiki.pk, page.pageid])
        response = self.client.post(url)
        self.assertEqual(response.status_code, 200)
        result = response.json()["results"][0]
        self.assertEqual(result["decision"]["status"], "approve")
        self.assertEqual(len(result["tests"]), 4)
        self.assertEqual(result["tests"][0]["status"], "ok")
        self.assertEqual(result["tests"][0]["id"], "manual-unapproval")
        self.assertEqual(result["tests"][3]["status"], "ok")
        self.assertEqual(result["tests"][3]["id"], "auto-approved-group")

    @mock.patch("reviews.services.pywikibot.Site")
    def test_api_autoreview_defaults_to_profile_rights(self, mock_site):
        page = PendingPage.objects.create(
            wiki=self.wiki,
            pageid=105,
            title="Default Rights",
            stable_revid=1,
        )
        PendingRevision.objects.create(
            page=page,
            revid=401,
            parentid=300,
            user_name="AutoUser",
            user_id=3001,
            timestamp=datetime.now(timezone.utc) - timedelta(hours=4),
            fetched_at=datetime.now(timezone.utc),
            age_at_fetch=timedelta(hours=4),
            sha1="hash5",
            comment="Edit",
            change_tags=[],
            wikitext="Some plain text",
            categories=[],
            superset_data={"user_groups": ["autopatrolled"]},
        )
        EditorProfile.objects.create(
            wiki=self.wiki,
            username="AutoUser",
            usergroups=["autopatrolled"],
            is_autopatrolled=True,
        )

        url = reverse("api_autoreview", args=[self.wiki.pk, page.pageid])
        response = self.client.post(url)
        self.assertEqual(response.status_code, 200)
        result = response.json()["results"][0]
        self.assertEqual(result["decision"]["status"], "approve")
        self.assertEqual(len(result["tests"]), 5)

    @mock.patch("reviews.models.pywikibot.Site")
    def test_api_autoreview_blocks_on_blocking_categories(self, mock_site):
        config = self.wiki.configuration
        config.blocking_categories = ["Secret"]
        config.save(update_fields=["blocking_categories"])

        page = PendingPage.objects.create(
            wiki=self.wiki,
            pageid=102,
            title="Blocked Page",
            stable_revid=1,
        )
        revision = PendingRevision.objects.create(
            page=page,
            revid=202,
            parentid=160,
            user_name="RegularUser",
            user_id=1001,
            timestamp=datetime.now(timezone.utc) - timedelta(hours=3),
            fetched_at=datetime.now(timezone.utc),
            age_at_fetch=timedelta(hours=3),
            sha1="hash3",
            comment="Edit",
            change_tags=[],
            wikitext="",
            categories=[],
            superset_data={},
        )

        wikitext_response = {
            "query": {
                "pages": [
                    {
                        "revisions": [
                            {
                                "slots": {
                                    "main": {
                                        "content": "Hidden [[Category:Secret]]",
                                    }
                                }
                            }
                        ]
                    }
                ]
            }
        }

        class FakeRequest:
            def __init__(self, data):
                self._data = data

            def submit(self):
                return self._data

        class FakeSite:
            def __init__(self):
                self.requests: list[dict] = []

            def logevents(self, **kwargs):
                """Mock logevents for block checking."""
                return []  # No block events

            def simple_request(self, **kwargs):
                self.requests.append(kwargs)

                # Check if this is a request for review log (manual un-approval check)
                if kwargs.get("list") == "logevents" and kwargs.get("letype") == "review":
                    return FakeRequest(
                        {
                            "query": {
                                "logevents": []  # No un-approvals
                            }
                        }
                    )

                # Check if this is a request for magic words
                if kwargs.get("meta") == "siteinfo" and kwargs.get("siprop") == "magicwords":
                    return FakeRequest(
                        {"query": {"magicwords": [{"name": "redirect", "aliases": ["#REDIRECT"]}]}}
                    )

                return FakeRequest(wikitext_response)

        fake_site = FakeSite()
        mock_site.return_value = fake_site

        url = reverse("api_autoreview", args=[self.wiki.pk, page.pageid])
        response = self.client.post(url)
        self.assertEqual(response.status_code, 200)
        result = response.json()["results"][0]
        self.assertEqual(result["decision"]["status"], "blocked")
        self.assertEqual(len(result["tests"]), 6)
        self.assertEqual(result["tests"][5]["status"], "fail")
        self.assertEqual(result["tests"][5]["id"], "blocking-categories")

        revision.refresh_from_db()
        self.assertEqual(revision.wikitext, "Hidden [[Category:Secret]]")
        self.assertEqual(revision.categories, ["Secret"])
        # 2 requests: 1 for redirect aliases, 1 for wikitext
        # (manual un-approval check uses reviews.services.pywikibot.Site which isn't mocked here)
        self.assertEqual(len(fake_site.requests), 2)

        second_response = self.client.post(url)
        self.assertEqual(second_response.status_code, 200)
        # redirect aliases are now cached, wikitext was already cached
        # But there's 1 more request (possibly from another check)
        self.assertEqual(len(fake_site.requests), 3)

    @mock.patch("reviews.models.pywikibot.Site")
    @mock.patch("reviews.services.pywikibot.Site")
    def test_api_autoreview_requires_manual_review_when_no_rules_apply(
        self, mock_service_site, mock_model_site
    ):
        mock_service_site.return_value.simple_request.return_value.submit.return_value = {
            "parse": {"text": "<p>No errors</p>"}
        }
        page = PendingPage.objects.create(
            wiki=self.wiki,
            pageid=103,
            title="Manual Page",
            stable_revid=1,
        )
        PendingRevision.objects.create(
            page=page,
            revid=203,
            parentid=170,
            user_name="Editor",
            user_id=1002,
            timestamp=datetime.now(timezone.utc) - timedelta(hours=2),
            fetched_at=datetime.now(timezone.utc),
            age_at_fetch=timedelta(hours=2),
            sha1="hash4",
            comment="Edit",
            change_tags=[],
            wikitext="Content [[Category:General]]",
            categories=[],
            superset_data={"user_groups": ["user"]},
        )

        url = reverse("api_autoreview", args=[self.wiki.pk, page.pageid])
        response = self.client.post(url)
        self.assertEqual(response.status_code, 200)
        result = response.json()["results"][0]
        self.assertEqual(result["decision"]["status"], "manual")
<<<<<<< HEAD
        # Now we have 7 tests: bot-user, blocked-user, auto-approved-group,
        # article-to-redirect, blocking-categories, render-errors, revertrisk
        self.assertEqual(len(result["tests"]), 7)
        self.assertEqual(result["tests"][4]["status"], "ok")
=======
        self.assertEqual(len(result["tests"]), 8)
>>>>>>> 32cf7906
        self.assertEqual(result["tests"][-1]["status"], "ok")

    @mock.patch("reviews.services.pywikibot.Site")
    def test_api_autoreview_orders_revisions_from_oldest_to_newest(self, mock_site):
        page = PendingPage.objects.create(
            wiki=self.wiki,
            pageid=104,
            title="Multiple Revisions",
            stable_revid=1,
        )
        older_timestamp = datetime.now(timezone.utc) - timedelta(days=2)
        newer_timestamp = datetime.now(timezone.utc) - timedelta(days=1)
        PendingRevision.objects.create(
            page=page,
            revid=301,
            parentid=200,
            user_name="Editor1",
            user_id=2001,
            timestamp=older_timestamp,
            fetched_at=datetime.now(timezone.utc),
            age_at_fetch=timedelta(days=2),
            sha1="sha-old",
            comment="Old",
            change_tags=[],
            wikitext="Older revision text",
            categories=[],
            superset_data={"user_groups": ["user"]},
        )
        PendingRevision.objects.create(
            page=page,
            revid=302,
            parentid=301,
            user_name="Editor2",
            user_id=2002,
            timestamp=newer_timestamp,
            fetched_at=datetime.now(timezone.utc),
            age_at_fetch=timedelta(days=1),
            sha1="sha-new",
            comment="New",
            change_tags=[],
            wikitext="Newer revision text",
            categories=[],
            superset_data={"user_groups": ["user"]},
        )

        url = reverse("api_autoreview", args=[self.wiki.pk, page.pageid])
        response = self.client.post(url)
        self.assertEqual(response.status_code, 200)
        results = response.json()["results"]
        self.assertEqual([result["revid"] for result in results], [301, 302])

    @mock.patch("requests.get")
    def test_fetch_diff_success(self, mock_get):
        """
        Tests that the API successfully fetches content and returns correct HTML and content type.
        """
        mock_response = mock_get.return_value
        mock_response.status_code = 200
        mock_response.text = '<html><div class="diff-content">Mock data for testing</div></html>'

        external_wiki_url = "https://fi.wikipedia.org/w/index.php?diff=12345"

        response = self.client.get(reverse("fetch_diff"), {"url": external_wiki_url})

        self.assertEqual(response.status_code, 200)
        self.assertEqual(response["Content-Type"], "text/html")
        self.assertIn(b"Mock data for testing", response.content)

    def test_fetch_diff_missing_url(self):
        """
        Tests the API returns 400 Bad Request when 'url' parameter is not passed.
        """
        response = self.client.get(reverse("fetch_diff"))

        self.assertEqual(response.status_code, 400)
        self.assertIn(b"Missing 'url' parameter", response.content)<|MERGE_RESOLUTION|>--- conflicted
+++ resolved
@@ -474,15 +474,11 @@
         self.assertEqual(response.status_code, 200)
         result = response.json()["results"][0]
         self.assertEqual(result["decision"]["status"], "manual")
-<<<<<<< HEAD
-        # Now we have 7 tests: bot-user, blocked-user, auto-approved-group,
-        # article-to-redirect, blocking-categories, render-errors, revertrisk
-        self.assertEqual(len(result["tests"]), 7)
-        self.assertEqual(result["tests"][4]["status"], "ok")
-=======
-        self.assertEqual(len(result["tests"]), 8)
->>>>>>> 32cf7906
-        self.assertEqual(result["tests"][-1]["status"], "ok")
+        # Now we have 9 tests: manual-unapproval, bot-user, blocked-user, auto-approved-group,
+        # article-to-redirect, blocking-categories, render-errors, revertrisk, invalid-isbn
+        self.assertEqual(len(result["tests"]), 9)
+        self.assertEqual(result["tests"][6]["status"], "ok")  # blocking-categories
+        self.assertEqual(result["tests"][-1]["status"], "ok")  # invalid-isbn (last test)
 
     @mock.patch("reviews.services.pywikibot.Site")
     def test_api_autoreview_orders_revisions_from_oldest_to_newest(self, mock_site):
