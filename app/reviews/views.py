from __future__ import annotations

import json
import logging
from collections import defaultdict
from datetime import datetime, timedelta
from http import HTTPStatus

import requests
from django.core.cache import cache
from django.db.models import Count
from django.http import HttpRequest, HttpResponse, JsonResponse, QueryDict
from django.shortcuts import get_object_or_404, render
from django.utils import timezone
from django.views.decorators.csrf import csrf_exempt
from django.views.decorators.http import require_GET, require_http_methods

from .autoreview.checks import AVAILABLE_CHECKS
from .autoreview.runner import run_autoreview_for_page
from .models import (
    EditorProfile,
    PendingPage,
    ReviewStatisticsCache,
    ReviewStatisticsMetadata,
    Wiki,
    WikiConfiguration,
)
from .models.flaggedrevs_statistics import FlaggedRevsStatistics, ReviewActivity
from .services import WikiClient

logger = logging.getLogger(__name__)
CACHE_TTL = 60 * 60 * 1


def calculate_percentile(values: list[float], percentile: float) -> float:
    """
    Calculate the percentile of a list of values using linear interpolation.

    This function implements the standard percentile calculation method:
    1. Sort the values in ascending order
    2. Calculate the index position: (n-1) * (percentile/100)
    3. If the index is not a whole number, interpolate between the floor and ceiling values

    For median (P50), this returns the middle value for odd-length lists,
    or the average of the two middle values for even-length lists.

    Args:
        values: List of numeric values to calculate percentile from
        percentile: The percentile to calculate (0-100), e.g., 50 for median

    Returns:
        The calculated percentile value, or 0.0 if the list is empty

    Examples:
        >>> calculate_percentile([1, 2, 3, 4, 5], 50)  # Median
        3.0
        >>> calculate_percentile([1, 2, 3, 4], 50)  # Median of even list
        2.5
        >>> calculate_percentile([1, 5, 10, 20], 90)  # P90
        17.0
    """
    if not values:
        return 0.0
    sorted_values = sorted(values)
    index = (len(sorted_values) - 1) * (percentile / 100.0)
    floor = int(index)
    ceil = floor + 1
    if ceil >= len(sorted_values):
        return sorted_values[floor]
    # Linear interpolation between floor and ceil
    return sorted_values[floor] + (sorted_values[ceil] - sorted_values[floor]) * (index - floor)


def get_time_filter_cutoff(time_filter: str) -> datetime | None:
    """Get the cutoff datetime for a time filter."""
    now = timezone.now()
    if time_filter == "day":
        return now - timedelta(days=1)
    elif time_filter == "week":
        return now - timedelta(days=7)
    return None


def statistics_page(request: HttpRequest) -> HttpResponse:
    """Render the standalone statistics page."""
    wikis = Wiki.objects.all().order_by("code")
    if not wikis.exists():
        # If no wikis, redirect to main page to populate them
        return index(request)

    payload = []
    for wiki in wikis:
        configuration, _ = WikiConfiguration.objects.get_or_create(wiki=wiki)
        payload.append(
            {
                "id": wiki.id,
                "name": wiki.name,
                "code": wiki.code,
                "api_endpoint": wiki.api_endpoint,
                "configuration": {
                    "blocking_categories": configuration.blocking_categories,
                    "auto_approved_groups": configuration.auto_approved_groups,
                },
            }
        )
    return render(
        request,
        "reviews/statistics.html",
        {
            "initial_wikis": json.dumps(payload),
        },
    )


def index(request: HttpRequest) -> HttpResponse:
    """Render the Vue.js application shell."""

    wikis = Wiki.objects.all().order_by("code")
    if not wikis.exists():
        # All Wikipedias using FlaggedRevisions extension
        # Source: https://noc.wikimedia.org/conf/highlight.php?file=flaggedrevs.php
        default_wikis = (
            {
                "name": "Alemannic Wikipedia",
                "code": "als",
                "api_endpoint": "https://als.wikipedia.org/w/api.php",
            },
            {
                "name": "Arabic Wikipedia",
                "code": "ar",
                "api_endpoint": "https://ar.wikipedia.org/w/api.php",
            },
            {
                "name": "Belarusian Wikipedia",
                "code": "be",
                "api_endpoint": "https://be.wikipedia.org/w/api.php",
            },
            {
                "name": "Bengali Wikipedia",
                "code": "bn",
                "api_endpoint": "https://bn.wikipedia.org/w/api.php",
            },
            {
                "name": "Bosnian Wikipedia",
                "code": "bs",
                "api_endpoint": "https://bs.wikipedia.org/w/api.php",
            },
            {
                "name": "Chechen Wikipedia",
                "code": "ce",
                "api_endpoint": "https://ce.wikipedia.org/w/api.php",
            },
            {
                "name": "Central Kurdish Wikipedia",
                "code": "ckb",
                "api_endpoint": "https://ckb.wikipedia.org/w/api.php",
            },
            {
                "name": "German Wikipedia",
                "code": "de",
                "api_endpoint": "https://de.wikipedia.org/w/api.php",
            },
            {
                "name": "English Wikipedia",
                "code": "en",
                "api_endpoint": "https://en.wikipedia.org/w/api.php",
            },
            {
                "name": "Esperanto Wikipedia",
                "code": "eo",
                "api_endpoint": "https://eo.wikipedia.org/w/api.php",
            },
            {
                "name": "Persian Wikipedia",
                "code": "fa",
                "api_endpoint": "https://fa.wikipedia.org/w/api.php",
            },
            {
                "name": "Finnish Wikipedia",
                "code": "fi",
                "api_endpoint": "https://fi.wikipedia.org/w/api.php",
            },
            {
                "name": "Hindi Wikipedia",
                "code": "hi",
                "api_endpoint": "https://hi.wikipedia.org/w/api.php",
            },
            {
                "name": "Hungarian Wikipedia",
                "code": "hu",
                "api_endpoint": "https://hu.wikipedia.org/w/api.php",
            },
            {
                "name": "Interlingua Wikipedia",
                "code": "ia",
                "api_endpoint": "https://ia.wikipedia.org/w/api.php",
            },
            {
                "name": "Indonesian Wikipedia",
                "code": "id",
                "api_endpoint": "https://id.wikipedia.org/w/api.php",
            },
            {
                "name": "Georgian Wikipedia",
                "code": "ka",
                "api_endpoint": "https://ka.wikipedia.org/w/api.php",
            },
            {
                "name": "Polish Wikipedia",
                "code": "pl",
                "api_endpoint": "https://pl.wikipedia.org/w/api.php",
            },
            {
                "name": "Portuguese Wikipedia",
                "code": "pt",
                "api_endpoint": "https://pt.wikipedia.org/w/api.php",
            },
            {
                "name": "Russian Wikipedia",
                "code": "ru",
                "api_endpoint": "https://ru.wikipedia.org/w/api.php",
            },
            {
                "name": "Albanian Wikipedia",
                "code": "sq",
                "api_endpoint": "https://sq.wikipedia.org/w/api.php",
            },
            {
                "name": "Turkish Wikipedia",
                "code": "tr",
                "api_endpoint": "https://tr.wikipedia.org/w/api.php",
            },
            {
                "name": "Ukrainian Wikipedia",
                "code": "uk",
                "api_endpoint": "https://uk.wikipedia.org/w/api.php",
            },
            {
                "name": "Venetian Wikipedia",
                "code": "vec",
                "api_endpoint": "https://vec.wikipedia.org/w/api.php",
            },
        )
        for defaults in default_wikis:
            wiki, _ = Wiki.objects.get_or_create(
                code=defaults["code"],
                defaults={
                    "name": defaults["name"],
                    "api_endpoint": defaults["api_endpoint"],
                },
            )
            WikiConfiguration.objects.get_or_create(wiki=wiki)
        wikis = Wiki.objects.all().order_by("code")
    payload = []
    for wiki in wikis:
        configuration, _ = WikiConfiguration.objects.get_or_create(wiki=wiki)
        payload.append(
            {
                "id": wiki.id,
                "name": wiki.name,
                "code": wiki.code,
                "api_endpoint": wiki.api_endpoint,
                "configuration": {
                    "blocking_categories": configuration.blocking_categories,
                    "auto_approved_groups": configuration.auto_approved_groups,
                    "ml_model_type": configuration.ml_model_type,
                    "ml_model_threshold": configuration.ml_model_threshold,
                    "ores_damaging_threshold": configuration.ores_damaging_threshold,
                    "ores_goodfaith_threshold": configuration.ores_goodfaith_threshold,
                    "ores_damaging_threshold_living": configuration.ores_damaging_threshold_living,
                    "ores_goodfaith_threshold_living": configuration.ores_goodfaith_threshold_living,  # noqa E501
                },
            }
        )
    return render(
        request,
        "reviews/index.html",
        {
            "initial_wikis": payload,
        },
    )


@require_GET
def api_wikis(request: HttpRequest) -> JsonResponse:
    payload = []
    for wiki in Wiki.objects.all().order_by("code"):
        configuration = getattr(wiki, "configuration", None)
        payload.append(
            {
                "id": wiki.id,
                "name": wiki.name,
                "code": wiki.code,
                "api_endpoint": wiki.api_endpoint,
                "configuration": {
                    "blocking_categories": (
                        configuration.blocking_categories if configuration else []
                    ),
                    "auto_approved_groups": (
                        configuration.auto_approved_groups if configuration else []
                    ),
                    "ml_model_type": (
                        configuration.ml_model_type if configuration else 'revertrisk'
                    ),
                    "ml_model_threshold": (
                        configuration.ml_model_threshold if configuration else 0.0
                    ),
                    "ores_damaging_threshold": (
                        configuration.ores_damaging_threshold if configuration else 0.0
                    ),
                    "ores_goodfaith_threshold": (
                        configuration.ores_goodfaith_threshold if configuration else 0.0
                    ),
                    "ores_damaging_threshold_living": (
                        configuration.ores_damaging_threshold_living if configuration else 0.0
                    ),
                    "ores_goodfaith_threshold_living": (
                        configuration.ores_goodfaith_threshold_living if configuration else 0.0
                    ),
                },
            }
        )
    return JsonResponse({"wikis": payload})


def _get_wiki(pk: int) -> Wiki:
    wiki = get_object_or_404(Wiki, pk=pk)
    WikiConfiguration.objects.get_or_create(wiki=wiki)
    return wiki


@csrf_exempt
@require_http_methods(["POST"])
def api_refresh(request: HttpRequest, pk: int) -> JsonResponse:
    wiki = _get_wiki(pk)
    client = WikiClient(wiki)
    try:
        pages = client.refresh()
    except Exception as exc:  # pragma: no cover - network failures handled in UI
        logger.exception("Failed to refresh pending changes for %s", wiki.code)
        return JsonResponse(
            {"error": str(exc)},
            status=HTTPStatus.BAD_GATEWAY,
        )
    return JsonResponse({"pages": [page.pageid for page in pages]})


def _build_revision_payload(revisions, wiki):
    usernames: set[str] = {revision.user_name for revision in revisions if revision.user_name}
    profiles = {
        profile.username: profile
        for profile in EditorProfile.objects.filter(wiki=wiki, username__in=usernames)
    }

    payload: list[dict] = []
    for revision in revisions:
        if revision.page and revision.revid == revision.page.stable_revid:
            continue
        profile = profiles.get(revision.user_name)
        superset_data = revision.superset_data or {}
        user_groups = profile.usergroups if profile else superset_data.get("user_groups", [])
        if not user_groups:
            user_groups = []
        group_set = set(user_groups)
        revision_categories = list(revision.categories or [])
        if revision_categories:
            categories = revision_categories
        else:
            page_categories = revision.page.categories or []
            if isinstance(page_categories, list) and page_categories:
                categories = [str(category) for category in page_categories if category]
            else:
                superset_categories = superset_data.get("page_categories") or []
                if isinstance(superset_categories, list):
                    categories = [str(category) for category in superset_categories if category]
                else:
                    categories = []

        payload.append(
            {
                "revid": revision.revid,
                "parentid": revision.parentid,
                "timestamp": revision.timestamp.isoformat(),
                "age_seconds": int(revision.age_at_fetch.total_seconds()),
                "user_name": revision.user_name,
                "change_tags": revision.change_tags
                if revision.change_tags
                else superset_data.get("change_tags", []),
                "comment": revision.comment,
                "categories": categories,
                "sha1": revision.sha1,
                "editor_profile": {
                    "usergroups": user_groups,
                    "is_blocked": (
                        profile.is_blocked
                        if profile
                        else bool(superset_data.get("user_blocked", False))
                    ),
                    "is_bot": (
                        profile.is_bot
                        if profile
                        else ("bot" in group_set or bool(superset_data.get("rc_bot")))
                    ),
                    "is_autopatrolled": (
                        profile.is_autopatrolled if profile else ("autopatrolled" in group_set)
                    ),
                    "is_autoreviewed": (
                        profile.is_autoreviewed
                        if profile
                        else bool(
                            group_set
                            & {"autoreview", "autoreviewer", "editor", "reviewer", "sysop", "bot"}
                        )
                    ),
                },
            }
        )
    return payload


@require_GET
def api_pending(request: HttpRequest, pk: int) -> JsonResponse:
    wiki = _get_wiki(pk)
    pages_payload = []
    for page in PendingPage.objects.filter(wiki=wiki).prefetch_related("revisions"):
        revisions_payload = _build_revision_payload(page.revisions.all(), wiki)
        pages_payload.append(
            {
                "pageid": page.pageid,
                "title": page.title,
                "pending_since": page.pending_since.isoformat() if page.pending_since else None,
                "stable_revid": page.stable_revid,
                "revisions": revisions_payload,
            }
        )
    return JsonResponse({"pages": pages_payload})


@require_GET
def api_page_revisions(request: HttpRequest, pk: int, pageid: int) -> JsonResponse:
    wiki = _get_wiki(pk)
    page = get_object_or_404(
        PendingPage.objects.prefetch_related("revisions"),
        wiki=wiki,
        pageid=pageid,
    )
    revisions_payload = _build_revision_payload(page.revisions.all(), wiki)
    return JsonResponse(
        {
            "pageid": page.pageid,
            "revisions": revisions_payload,
        }
    )


@csrf_exempt
@require_http_methods(["POST"])
def api_autoreview(request: HttpRequest, pk: int, pageid: int) -> JsonResponse:
    wiki = _get_wiki(pk)
    page = get_object_or_404(
        PendingPage.objects.prefetch_related("revisions"),
        wiki=wiki,
        pageid=pageid,
    )
    results = run_autoreview_for_page(page)
    return JsonResponse(
        {
            "pageid": page.pageid,
            "title": page.title,
            "mode": "dry-run",
            "results": results,
        }
    )


@csrf_exempt
@require_http_methods(["POST"])
def api_clear_cache(request: HttpRequest, pk: int) -> JsonResponse:
    wiki = _get_wiki(pk)
    deleted_pages, _ = PendingPage.objects.filter(wiki=wiki).delete()
    return JsonResponse({"cleared": deleted_pages})


@csrf_exempt
@require_http_methods(["GET", "PUT"])
def api_configuration(request: HttpRequest, pk: int) -> JsonResponse:
    wiki = _get_wiki(pk)
    configuration = wiki.configuration
    if request.method == "PUT":
        content_type = request.content_type or ""
        if content_type.startswith("application/json"):
            payload = json.loads(request.body.decode("utf-8")) if request.body else {}
            blocking_categories = payload.get("blocking_categories", [])
            auto_groups = payload.get("auto_approved_groups", [])
            ores_damaging_threshold = payload.get("ores_damaging_threshold")
            ores_goodfaith_threshold = payload.get("ores_goodfaith_threshold")
            ores_damaging_threshold_living = payload.get("ores_damaging_threshold_living")
            ores_goodfaith_threshold_living = payload.get("ores_goodfaith_threshold_living")
        else:
            encoding = request.encoding or "utf-8"
            raw_body = request.body.decode(encoding) if request.body else ""
            form_payload = QueryDict(raw_body, mutable=False)
            blocking_categories = form_payload.getlist("blocking_categories")
            auto_groups = form_payload.getlist("auto_approved_groups")
            ores_damaging_threshold = form_payload.get("ores_damaging_threshold")
            ores_goodfaith_threshold = form_payload.get("ores_goodfaith_threshold")
            ores_damaging_threshold_living = form_payload.get("ores_damaging_threshold_living")
            ores_goodfaith_threshold_living = form_payload.get("ores_goodfaith_threshold_living")

        if isinstance(blocking_categories, str):
            blocking_categories = [blocking_categories]
        if isinstance(auto_groups, str):
            auto_groups = [auto_groups]

<<<<<<< HEAD
        ml_model_type = payload.get("ml_model_type")
        ml_model_threshold = payload.get("ml_model_threshold")
        ores_damaging_threshold = payload.get("ores_damaging_threshold")
        ores_goodfaith_threshold = payload.get("ores_goodfaith_threshold")
        ores_damaging_threshold_living = payload.get("ores_damaging_threshold_living")
        ores_goodfaith_threshold_living = payload.get("ores_goodfaith_threshold_living")

=======
>>>>>>> c5f9c3c6
        def validate_threshold(value, name):
            if value is not None:
                try:
                    float_value = float(value)
                    if not (0.0 <= float_value <= 1.0):
                        return JsonResponse(
                            {"error": f"{name} must be between 0.0 and 1.0"},
                            status=400,
                        )
                    return float_value
                except (ValueError, TypeError):
                    return JsonResponse(
                        {"error": f"{name} must be a valid number"},
                        status=400,
                    )
            return None

        validated_damaging = validate_threshold(ores_damaging_threshold, "ores_damaging_threshold")
        if isinstance(validated_damaging, JsonResponse):
            return validated_damaging

        validated_goodfaith = validate_threshold(
            ores_goodfaith_threshold, "ores_goodfaith_threshold"
        )
        if isinstance(validated_goodfaith, JsonResponse):
            return validated_goodfaith

        validated_damaging_living = validate_threshold(
            ores_damaging_threshold_living, "ores_damaging_threshold_living"
        )
        if isinstance(validated_damaging_living, JsonResponse):
            return validated_damaging_living

        validated_goodfaith_living = validate_threshold(
            ores_goodfaith_threshold_living, "ores_goodfaith_threshold_living"
        )
        if isinstance(validated_goodfaith_living, JsonResponse):
            return validated_goodfaith_living

        configuration.blocking_categories = blocking_categories
        configuration.auto_approved_groups = auto_groups
        update_fields = ["blocking_categories", "auto_approved_groups", "updated_at"]

        # Handle Lift Wing ML model configuration
        if ml_model_type is not None:
            configuration.ml_model_type = ml_model_type
            update_fields.append("ml_model_type")

        validated_ml_threshold = validate_threshold(ml_model_threshold, "ml_model_threshold")
        if isinstance(validated_ml_threshold, JsonResponse):
            return validated_ml_threshold
        if validated_ml_threshold is not None:
            configuration.ml_model_threshold = validated_ml_threshold
            update_fields.append("ml_model_threshold")

        if validated_damaging is not None:
            configuration.ores_damaging_threshold = validated_damaging
            update_fields.append("ores_damaging_threshold")
        if validated_goodfaith is not None:
            configuration.ores_goodfaith_threshold = validated_goodfaith
            update_fields.append("ores_goodfaith_threshold")
        if validated_damaging_living is not None:
            configuration.ores_damaging_threshold_living = validated_damaging_living
            update_fields.append("ores_damaging_threshold_living")
        if validated_goodfaith_living is not None:
            configuration.ores_goodfaith_threshold_living = validated_goodfaith_living
            update_fields.append("ores_goodfaith_threshold_living")

        configuration.save(update_fields=update_fields)

    return JsonResponse(
        {
            "blocking_categories": configuration.blocking_categories,
            "auto_approved_groups": configuration.auto_approved_groups,
            "ml_model_type": configuration.ml_model_type,
            "ml_model_threshold": configuration.ml_model_threshold,
            "ores_damaging_threshold": configuration.ores_damaging_threshold,
            "ores_goodfaith_threshold": configuration.ores_goodfaith_threshold,
            "ores_damaging_threshold_living": configuration.ores_damaging_threshold_living,
            "ores_goodfaith_threshold_living": configuration.ores_goodfaith_threshold_living,
        }
    )


@require_GET
def api_available_checks(request: HttpRequest) -> JsonResponse:
    """List all available autoreview checks."""
    checks = [
        {
            "id": check["id"],
            "name": check["name"],
            "priority": check["priority"],
        }
        for check in sorted(AVAILABLE_CHECKS, key=lambda c: c["priority"])
    ]
    return JsonResponse({"checks": checks})


@csrf_exempt
@require_http_methods(["GET", "PUT"])
def api_enabled_checks(request: HttpRequest, pk: int) -> JsonResponse:
    """Get or update enabled checks for a wiki."""
    wiki = _get_wiki(pk)
    configuration = wiki.configuration

    if request.method == "PUT":
        if request.content_type == "application/json":
            payload = json.loads(request.body.decode("utf-8")) if request.body else {}
        else:
            payload = request.POST.dict()

        enabled_checks = payload.get("enabled_checks")
        if enabled_checks is not None:
            if not isinstance(enabled_checks, list):
                return JsonResponse(
                    {"error": "enabled_checks must be a list of check IDs"},
                    status=400,
                )

            all_check_ids = {c["id"] for c in AVAILABLE_CHECKS}
            invalid_ids = [cid for cid in enabled_checks if cid not in all_check_ids]
            if invalid_ids:
                return JsonResponse(
                    {"error": f"Invalid check IDs: {', '.join(invalid_ids)}"},
                    status=400,
                )

            configuration.enabled_checks = enabled_checks
            configuration.save(update_fields=["enabled_checks", "updated_at"])

    all_check_ids = [c["id"] for c in sorted(AVAILABLE_CHECKS, key=lambda c: c["priority"])]
    enabled = configuration.enabled_checks if configuration.enabled_checks else all_check_ids

    return JsonResponse(
        {
            "enabled_checks": enabled,
            "all_checks": all_check_ids,
        }
    )


def fetch_diff(request):
    url = request.GET.get("url")
    if not url:
        return JsonResponse({"error": "Missing 'url' parameter"}, status=400)

    cached_html = cache.get(url)
    if cached_html:
        return HttpResponse(cached_html, content_type="text/html")

    headers = {
        "User-Agent": "Mozilla/5.0 (compatible; DiffFetcher/1.0; +https://yourdomain.com)",
        "Accept-Language": "en-US,en;q=0.9",
    }

    try:
        response = requests.get(url, headers=headers, timeout=10)
        response.raise_for_status()

        html_content = response.text

        cache.set(url, html_content, CACHE_TTL)

        return HttpResponse(html_content, content_type="text/html")
    except requests.RequestException as e:
        return JsonResponse({"error": str(e)}, status=500)


@require_GET
def api_statistics(request: HttpRequest, pk: int) -> JsonResponse:
    """Get cached review statistics for a wiki."""
    wiki = _get_wiki(pk)

    # Get metadata
    try:
        metadata = ReviewStatisticsMetadata.objects.get(wiki=wiki)
        metadata_payload = {
            "last_refreshed_at": metadata.last_refreshed_at.isoformat(),
            "total_records": metadata.total_records,
            "oldest_review_timestamp": (
                metadata.oldest_review_timestamp.isoformat()
                if metadata.oldest_review_timestamp
                else None
            ),
            "newest_review_timestamp": (
                metadata.newest_review_timestamp.isoformat()
                if metadata.newest_review_timestamp
                else None
            ),
        }
    except ReviewStatisticsMetadata.DoesNotExist:
        metadata_payload = {
            "last_refreshed_at": None,
            "total_records": 0,
            "oldest_review_timestamp": None,
            "newest_review_timestamp": None,
        }

    # Get filter parameters
    reviewer_filter = request.GET.get("reviewer", "").strip()
    reviewed_user_filter = request.GET.get("reviewed_user", "").strip()
    time_filter = request.GET.get("time_filter", "all").strip()
    exclude_auto_reviewers = request.GET.get("exclude_auto_reviewers", "false").lower() == "true"
    limit = int(request.GET.get("limit", 100))

    # Build base query
    statistics_qs = ReviewStatisticsCache.objects.filter(wiki=wiki)

    # Apply time filter
    cutoff = get_time_filter_cutoff(time_filter)
    if cutoff:
        statistics_qs = statistics_qs.filter(reviewed_timestamp__gte=cutoff)

    # Apply reviewer filter
    if reviewer_filter:
        statistics_qs = statistics_qs.filter(reviewer_name__iexact=reviewer_filter)

    # Apply reviewed user filter
    if reviewed_user_filter:
        statistics_qs = statistics_qs.filter(reviewed_user_name__iexact=reviewed_user_filter)

    # Apply auto-reviewer exclusion filter
    if exclude_auto_reviewers:
        # Get users with auto-review rights
        auto_reviewers = EditorProfile.objects.filter(wiki=wiki, is_autoreviewed=True).values_list(
            "username", flat=True
        )
        # Exclude these users from reviewed_user_name
        statistics_qs = statistics_qs.exclude(reviewed_user_name__in=auto_reviewers)

    # Get aggregated data - Top Reviewers (with same filters)
    top_reviewers_qs = ReviewStatisticsCache.objects.filter(wiki=wiki)
    if cutoff:
        top_reviewers_qs = top_reviewers_qs.filter(reviewed_timestamp__gte=cutoff)
    if exclude_auto_reviewers:
        top_reviewers_qs = top_reviewers_qs.exclude(reviewed_user_name__in=auto_reviewers)

    top_reviewers = (
        top_reviewers_qs.values("reviewer_name")
        .annotate(review_count=Count("id"))
        .order_by("-review_count")[:20]
    )

    # Get aggregated data - Top Reviewed Users (with same filters)
    top_reviewed_users_qs = ReviewStatisticsCache.objects.filter(wiki=wiki)
    if cutoff:
        top_reviewed_users_qs = top_reviewed_users_qs.filter(reviewed_timestamp__gte=cutoff)
    if exclude_auto_reviewers:
        top_reviewed_users_qs = top_reviewed_users_qs.exclude(reviewed_user_name__in=auto_reviewers)

    top_reviewed_users = (
        top_reviewed_users_qs.values("reviewed_user_name")
        .annotate(review_count=Count("id"))
        .order_by("-review_count")[:20]
    )

    # Get individual records (with optional filters)
    records = statistics_qs.order_by("-reviewed_timestamp")[:limit]
    records_payload = [
        {
            "reviewer_name": record.reviewer_name,
            "reviewed_user_name": record.reviewed_user_name,
            "page_title": record.page_title,
            "page_id": record.page_id,
            "reviewed_revision_id": record.reviewed_revision_id,
            "pending_revision_id": record.pending_revision_id,
            "reviewed_timestamp": record.reviewed_timestamp.isoformat(),
            "pending_timestamp": record.pending_timestamp.isoformat(),
            "review_delay_days": record.review_delay_days,
        }
        for record in records
    ]

    return JsonResponse(
        {
            "metadata": metadata_payload,
            "top_reviewers": list(top_reviewers),
            "top_reviewed_users": list(top_reviewed_users),
            "records": records_payload,
        }
    )


@require_GET
def api_statistics_charts(request: HttpRequest, pk: int) -> JsonResponse:
    """Get chart data for review statistics."""
    wiki = _get_wiki(pk)

    # Get filter parameters
    time_filter = request.GET.get("time_filter", "all").strip()
    exclude_auto_reviewers = request.GET.get("exclude_auto_reviewers", "false").lower() == "true"

    # Build base query
    statistics_qs = ReviewStatisticsCache.objects.filter(wiki=wiki)

    # Apply time filter
    cutoff = get_time_filter_cutoff(time_filter)
    if cutoff:
        statistics_qs = statistics_qs.filter(reviewed_timestamp__gte=cutoff)

    # Apply auto-reviewer exclusion
    if exclude_auto_reviewers:
        auto_reviewers = EditorProfile.objects.filter(wiki=wiki, is_autoreviewed=True).values_list(
            "username", flat=True
        )
        statistics_qs = statistics_qs.exclude(reviewed_user_name__in=auto_reviewers)

    # Get all records for processing
    records = statistics_qs.values(
        "reviewed_timestamp", "reviewer_name", "review_delay_days"
    ).order_by("reviewed_timestamp")

    # Group data by date or hour depending on time filter
    reviewers_by_date = defaultdict(set)
    pending_by_date = defaultdict(int)
    delays_by_date = defaultdict(list)

    # For "day" filter, group by hour; otherwise by date
    use_hourly = time_filter == "day"

    for record in records:
        timestamp = record["reviewed_timestamp"]
        if use_hourly:
            # Group by hour: format as "YYYY-MM-DD HH:00"
            date_str = timestamp.strftime("%Y-%m-%d %H:00")
        else:
            # Group by date: format as "YYYY-MM-DD"
            date_str = timestamp.date().isoformat()

        reviewers_by_date[date_str].add(record["reviewer_name"])
        pending_by_date[date_str] += 1
        delays_by_date[date_str].append(float(record["review_delay_days"]))

    # Build chart data
    reviewers_over_time = [
        {"date": date, "count": len(reviewers)}
        for date, reviewers in sorted(reviewers_by_date.items())
    ]

    pending_reviews_per_day = [
        {"date": date, "count": count} for date, count in sorted(pending_by_date.items())
    ]

    average_delay_over_time = [
        {"date": date, "avg_delay": sum(delays) / len(delays) if delays else 0}
        for date, delays in sorted(delays_by_date.items())
    ]

    delay_percentiles = [
        {
            "date": date,
            "p10": calculate_percentile(delays, 10),
            "p50": calculate_percentile(delays, 50),
            "p90": calculate_percentile(delays, 90),
        }
        for date, delays in sorted(delays_by_date.items())
    ]

    # Calculate overall statistics
    all_delays = [delay for delays in delays_by_date.values() for delay in delays]
    overall_stats = {
        "avg_delay": sum(all_delays) / len(all_delays) if all_delays else 0,
        "p10": calculate_percentile(all_delays, 10),
        "p50": calculate_percentile(all_delays, 50),
        "p90": calculate_percentile(all_delays, 90),
        "total_reviews": len(all_delays),
        "unique_reviewers": len({rev for revs in reviewers_by_date.values() for rev in revs}),
    }

    return JsonResponse(
        {
            "reviewers_over_time": reviewers_over_time,
            "pending_reviews_per_day": pending_reviews_per_day,
            "average_delay_over_time": average_delay_over_time,
            "delay_percentiles": delay_percentiles,
            "overall_stats": overall_stats,
        }
    )


@csrf_exempt
@require_http_methods(["POST"])
def api_statistics_refresh(request: HttpRequest, pk: int) -> JsonResponse:
    """Incrementally refresh review statistics for a wiki (fetch only new data)."""
    wiki = _get_wiki(pk)
    client = WikiClient(wiki)

    try:
        result = client.refresh_review_statistics()
    except Exception as exc:  # pragma: no cover - network failures handled in UI
        logger.exception("Failed to refresh statistics for %s", wiki.code)
        return JsonResponse(
            {"error": str(exc)},
            status=HTTPStatus.BAD_GATEWAY,
        )

    return JsonResponse(
        {
            "total_records": result["total_records"],
            "oldest_timestamp": (
                result["oldest_timestamp"].isoformat() if result["oldest_timestamp"] else None
            ),
            "newest_timestamp": (
                result["newest_timestamp"].isoformat() if result["newest_timestamp"] else None
            ),
            "is_incremental": result.get("is_incremental", False),
            "batches_fetched": result.get("batches_fetched", 0),
            "batch_limit_reached": result.get("batch_limit_reached", False),
        }
    )


@csrf_exempt
@require_http_methods(["POST"])
def api_statistics_clear_and_reload(request: HttpRequest, pk: int) -> JsonResponse:
    """Clear statistics cache and reload fresh data for specified number of days."""
    wiki = _get_wiki(pk)
    client = WikiClient(wiki)

    # Get optional days parameter (default: 30)
    days = int(request.POST.get("days", 30))

    if days < 1 or days > 365:
        return JsonResponse(
            {"error": "days parameter must be between 1 and 365"},
            status=HTTPStatus.BAD_REQUEST,
        )

    try:
        result = client.fetch_review_statistics(days=days)
    except Exception as exc:  # pragma: no cover - network failures handled in UI
        logger.exception("Failed to clear and reload statistics for %s", wiki.code)
        return JsonResponse(
            {"error": str(exc)},
            status=HTTPStatus.BAD_GATEWAY,
        )

    return JsonResponse(
        {
            "total_records": result["total_records"],
            "oldest_timestamp": (
                result["oldest_timestamp"].isoformat() if result["oldest_timestamp"] else None
            ),
            "newest_timestamp": (
                result["newest_timestamp"].isoformat() if result["newest_timestamp"] else None
            ),
            "batches_fetched": result.get("batches_fetched", 0),
            "batch_limit_reached": result.get("batch_limit_reached", False),
            "days": days,
        }
    )


@require_GET
def api_flaggedrevs_statistics(request: HttpRequest) -> JsonResponse:
    wiki_code = request.GET.get("wiki")
    data_series = request.GET.get("series")
    start_date = request.GET.get("start_date")
    end_date = request.GET.get("end_date")

    queryset = FlaggedRevsStatistics.objects.select_related("wiki")

    if wiki_code:
        queryset = queryset.filter(wiki__code=wiki_code)

    if start_date:
        queryset = queryset.filter(date__gte=start_date)

    if end_date:
        queryset = queryset.filter(date__lte=end_date)

    statistics = queryset.order_by("date")

    data = []
    for stat in statistics:
        entry = {
            "wiki": stat.wiki.code,
            "date": stat.date.isoformat(),
            "totalPages_ns0": stat.total_pages_ns0,
            "syncedPages_ns0": stat.synced_pages_ns0,
            "reviewedPages_ns0": stat.reviewed_pages_ns0,
            "pendingLag_average": stat.pending_lag_average,
            "pendingChanges": stat.pending_changes,
        }

        if data_series:
            entry = {
                "wiki": entry["wiki"],
                "date": entry["date"],
                data_series: entry.get(data_series),
            }

        data.append(entry)

    return JsonResponse({"data": data})


@require_GET
def api_flaggedrevs_activity(request: HttpRequest) -> JsonResponse:
    wiki_code = request.GET.get("wiki")
    start_date = request.GET.get("start_date")
    end_date = request.GET.get("end_date")

    queryset = ReviewActivity.objects.select_related("wiki")

    if wiki_code:
        queryset = queryset.filter(wiki__code=wiki_code)

    if start_date:
        queryset = queryset.filter(date__gte=start_date)

    if end_date:
        queryset = queryset.filter(date__lte=end_date)

    activities = queryset.order_by("date")

    data = []
    for activity in activities:
        entry = {
            "wiki": activity.wiki.code,
            "date": activity.date.isoformat(),
            "number_of_reviewers": activity.number_of_reviewers,
            "number_of_reviews": activity.number_of_reviews,
            "number_of_pages": activity.number_of_pages,
            "reviews_per_reviewer": activity.reviews_per_reviewer,
        }
        data.append(entry)

    return JsonResponse({"data": data})


@require_GET
def api_flaggedrevs_months(request: HttpRequest) -> JsonResponse:
    months_data = (
        FlaggedRevsStatistics.objects.values_list("date", flat=True).distinct().order_by("-date")
    )

    months = []
    for date in months_data:
        month_value = date.strftime("%Y%m")

        if not any(m["value"] == month_value for m in months):
            months.append({"value": month_value, "label": month_value})

    return JsonResponse({"months": months})


def flaggedrevs_statistics_page(request: HttpRequest) -> HttpResponse:
    """Render the statistics visualization page."""
    wikis = Wiki.objects.all().order_by("code")
    wikis_json = json.dumps([{"code": w.code, "name": w.name} for w in wikis])
    return render(request, "reviews/flaggedrevs_statistics.html", {"wikis": wikis_json})<|MERGE_RESOLUTION|>--- conflicted
+++ resolved
@@ -512,7 +512,6 @@
         if isinstance(auto_groups, str):
             auto_groups = [auto_groups]
 
-<<<<<<< HEAD
         ml_model_type = payload.get("ml_model_type")
         ml_model_threshold = payload.get("ml_model_threshold")
         ores_damaging_threshold = payload.get("ores_damaging_threshold")
@@ -520,8 +519,6 @@
         ores_damaging_threshold_living = payload.get("ores_damaging_threshold_living")
         ores_goodfaith_threshold_living = payload.get("ores_goodfaith_threshold_living")
 
-=======
->>>>>>> c5f9c3c6
         def validate_threshold(value, name):
             if value is not None:
                 try:
