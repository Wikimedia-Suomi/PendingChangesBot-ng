--- conflicted
+++ resolved
@@ -8,12 +8,8 @@
 
 import requests
 from django.core.cache import cache
-<<<<<<< HEAD
+from django.db.models import Count
 from django.http import HttpRequest, HttpResponse, JsonResponse, QueryDict
-=======
-from django.db.models import Count
-from django.http import HttpRequest, HttpResponse, JsonResponse
->>>>>>> 95449e05
 from django.shortcuts import get_object_or_404, render
 from django.utils import timezone
 from django.views.decorators.csrf import csrf_exempt
