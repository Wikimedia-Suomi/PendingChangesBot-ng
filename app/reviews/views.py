--- conflicted
+++ resolved
@@ -15,12 +15,6 @@
 from django.views.decorators.csrf import csrf_exempt
 from django.views.decorators.http import require_GET, require_http_methods
 
-<<<<<<< HEAD
-from .autoreview import run_autoreview_for_page
-from .models import (
-    EditorProfile,
-    PendingPage,
-=======
 from .autoreview.checks import AVAILABLE_CHECKS
 from .autoreview.runner import run_autoreview_for_page
 from .models import (
@@ -28,7 +22,6 @@
     PendingPage,
     ReviewStatisticsCache,
     ReviewStatisticsMetadata,
->>>>>>> a087047a
     Wiki,
     WikiConfiguration,
 )
