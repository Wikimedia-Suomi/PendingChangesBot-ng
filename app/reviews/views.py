from __future__ import annotations

import json
import logging
from http import HTTPStatus

import requests
from django.conf import settings
from django.contrib.auth import logout
from django.core.cache import cache
from django.http import HttpRequest, HttpResponse, JsonResponse, QueryDict
<<<<<<< HEAD
from django.shortcuts import get_object_or_404, redirect, render
from django.utils import timezone
=======
from django.shortcuts import get_object_or_404, render
>>>>>>> 25be6c1b
from django.views.decorators.csrf import csrf_exempt
from django.views.decorators.http import require_GET, require_http_methods

from .autoreview.checks import AVAILABLE_CHECKS
from .autoreview.runner import run_autoreview_for_page
from .models import (
    EditorProfile,
    PendingPage,
    Wiki,
    WikiConfiguration,
)
from .services import WikiClient

logger = logging.getLogger(__name__)
CACHE_TTL = 60 * 60 * 1


def index(request: HttpRequest) -> HttpResponse:
    """Render the Vue.js application shell."""

    wikis = Wiki.objects.all().order_by("code")
    if not wikis.exists():
        # All Wikipedias using FlaggedRevisions extension
        # Source: https://noc.wikimedia.org/conf/highlight.php?file=flaggedrevs.php
        default_wikis = (
            {
                "name": "Alemannic Wikipedia",
                "code": "als",
                "api_endpoint": "https://als.wikipedia.org/w/api.php",
            },
            {
                "name": "Arabic Wikipedia",
                "code": "ar",
                "api_endpoint": "https://ar.wikipedia.org/w/api.php",
            },
            {
                "name": "Belarusian Wikipedia",
                "code": "be",
                "api_endpoint": "https://be.wikipedia.org/w/api.php",
            },
            {
                "name": "Bengali Wikipedia",
                "code": "bn",
                "api_endpoint": "https://bn.wikipedia.org/w/api.php",
            },
            {
                "name": "Bosnian Wikipedia",
                "code": "bs",
                "api_endpoint": "https://bs.wikipedia.org/w/api.php",
            },
            {
                "name": "Chechen Wikipedia",
                "code": "ce",
                "api_endpoint": "https://ce.wikipedia.org/w/api.php",
            },
            {
                "name": "Central Kurdish Wikipedia",
                "code": "ckb",
                "api_endpoint": "https://ckb.wikipedia.org/w/api.php",
            },
            {
                "name": "German Wikipedia",
                "code": "de",
                "api_endpoint": "https://de.wikipedia.org/w/api.php",
            },
            {
                "name": "English Wikipedia",
                "code": "en",
                "api_endpoint": "https://en.wikipedia.org/w/api.php",
            },
            {
                "name": "Esperanto Wikipedia",
                "code": "eo",
                "api_endpoint": "https://eo.wikipedia.org/w/api.php",
            },
            {
                "name": "Persian Wikipedia",
                "code": "fa",
                "api_endpoint": "https://fa.wikipedia.org/w/api.php",
            },
            {
                "name": "Finnish Wikipedia",
                "code": "fi",
                "api_endpoint": "https://fi.wikipedia.org/w/api.php",
            },
            {
                "name": "Hindi Wikipedia",
                "code": "hi",
                "api_endpoint": "https://hi.wikipedia.org/w/api.php",
            },
            {
                "name": "Hungarian Wikipedia",
                "code": "hu",
                "api_endpoint": "https://hu.wikipedia.org/w/api.php",
            },
            {
                "name": "Interlingua Wikipedia",
                "code": "ia",
                "api_endpoint": "https://ia.wikipedia.org/w/api.php",
            },
            {
                "name": "Indonesian Wikipedia",
                "code": "id",
                "api_endpoint": "https://id.wikipedia.org/w/api.php",
            },
            {
                "name": "Georgian Wikipedia",
                "code": "ka",
                "api_endpoint": "https://ka.wikipedia.org/w/api.php",
            },
            {
                "name": "Polish Wikipedia",
                "code": "pl",
                "api_endpoint": "https://pl.wikipedia.org/w/api.php",
            },
            {
                "name": "Portuguese Wikipedia",
                "code": "pt",
                "api_endpoint": "https://pt.wikipedia.org/w/api.php",
            },
            {
                "name": "Russian Wikipedia",
                "code": "ru",
                "api_endpoint": "https://ru.wikipedia.org/w/api.php",
            },
            {
                "name": "Albanian Wikipedia",
                "code": "sq",
                "api_endpoint": "https://sq.wikipedia.org/w/api.php",
            },
            {
                "name": "Turkish Wikipedia",
                "code": "tr",
                "api_endpoint": "https://tr.wikipedia.org/w/api.php",
            },
            {
                "name": "Ukrainian Wikipedia",
                "code": "uk",
                "api_endpoint": "https://uk.wikipedia.org/w/api.php",
            },
            {
                "name": "Venetian Wikipedia",
                "code": "vec",
                "api_endpoint": "https://vec.wikipedia.org/w/api.php",
            },
        )
        for defaults in default_wikis:
            wiki, _ = Wiki.objects.get_or_create(
                code=defaults["code"],
                defaults={
                    "name": defaults["name"],
                    "api_endpoint": defaults["api_endpoint"],
                },
            )
            WikiConfiguration.objects.get_or_create(wiki=wiki)
        wikis = Wiki.objects.all().order_by("code")
    payload = []
    for wiki in wikis:
        configuration, _ = WikiConfiguration.objects.get_or_create(wiki=wiki)
        payload.append(
            {
                "id": wiki.id,
                "name": wiki.name,
                "code": wiki.code,
                "api_endpoint": wiki.api_endpoint,
                "configuration": {
                    "blocking_categories": configuration.blocking_categories,
                    "auto_approved_groups": configuration.auto_approved_groups,
                    "ores_damaging_threshold": configuration.ores_damaging_threshold,
                    "ores_goodfaith_threshold": configuration.ores_goodfaith_threshold,
                    "ores_damaging_threshold_living": configuration.ores_damaging_threshold_living,
                    "ores_goodfaith_threshold_living": configuration.ores_goodfaith_threshold_living,  # noqa E501
                },
            }
        )
    return render(
        request,
        "reviews/index.html",
        {
            "initial_wikis": payload,
            "OAUTH_ENABLED": getattr(settings, "OAUTH_ENABLED", False),
        },
    )


def logout_view(request: HttpRequest) -> HttpResponse:
    """Log out the current user and redirect to home."""
    logout(request)
    return redirect("index")


@require_GET
def api_wikis(request: HttpRequest) -> JsonResponse:
    payload = []
    for wiki in Wiki.objects.all().order_by("code"):
        configuration = getattr(wiki, "configuration", None)
        payload.append(
            {
                "id": wiki.id,
                "name": wiki.name,
                "code": wiki.code,
                "api_endpoint": wiki.api_endpoint,
                "configuration": {
                    "blocking_categories": (
                        configuration.blocking_categories if configuration else []
                    ),
                    "auto_approved_groups": (
                        configuration.auto_approved_groups if configuration else []
                    ),
                    "ores_damaging_threshold": (
                        configuration.ores_damaging_threshold if configuration else 0.0
                    ),
                    "ores_goodfaith_threshold": (
                        configuration.ores_goodfaith_threshold if configuration else 0.0
                    ),
                    "ores_damaging_threshold_living": (
                        configuration.ores_damaging_threshold_living if configuration else 0.0
                    ),
                    "ores_goodfaith_threshold_living": (
                        configuration.ores_goodfaith_threshold_living if configuration else 0.0
                    ),
                },
            }
        )
    return JsonResponse({"wikis": payload})


def _get_wiki(pk: int) -> Wiki:
    wiki = get_object_or_404(Wiki, pk=pk)
    WikiConfiguration.objects.get_or_create(wiki=wiki)
    return wiki


@csrf_exempt
@require_http_methods(["POST"])
def api_refresh(request: HttpRequest, pk: int) -> JsonResponse:
    wiki = _get_wiki(pk)
    client = WikiClient(wiki)
    try:
        pages = client.refresh()
    except Exception as exc:  # pragma: no cover - network failures handled in UI
        logger.exception("Failed to refresh pending changes for %s", wiki.code)
        return JsonResponse(
            {"error": str(exc)},
            status=HTTPStatus.BAD_GATEWAY,
        )
    return JsonResponse({"pages": [page.pageid for page in pages]})


def _build_revision_payload(revisions, wiki):
    usernames: set[str] = {revision.user_name for revision in revisions if revision.user_name}
    profiles = {
        profile.username: profile
        for profile in EditorProfile.objects.filter(wiki=wiki, username__in=usernames)
    }

    payload: list[dict] = []
    for revision in revisions:
        if revision.page and revision.revid == revision.page.stable_revid:
            continue
        profile = profiles.get(revision.user_name)
        superset_data = revision.superset_data or {}
        user_groups = profile.usergroups if profile else superset_data.get("user_groups", [])
        if not user_groups:
            user_groups = []
        group_set = set(user_groups)
        revision_categories = list(revision.categories or [])
        if revision_categories:
            categories = revision_categories
        else:
            page_categories = revision.page.categories or []
            if isinstance(page_categories, list) and page_categories:
                categories = [str(category) for category in page_categories if category]
            else:
                superset_categories = superset_data.get("page_categories") or []
                if isinstance(superset_categories, list):
                    categories = [str(category) for category in superset_categories if category]
                else:
                    categories = []

        payload.append(
            {
                "revid": revision.revid,
                "parentid": revision.parentid,
                "timestamp": revision.timestamp.isoformat(),
                "age_seconds": int(revision.age_at_fetch.total_seconds()),
                "user_name": revision.user_name,
                "change_tags": revision.change_tags
                if revision.change_tags
                else superset_data.get("change_tags", []),
                "comment": revision.comment,
                "categories": categories,
                "sha1": revision.sha1,
                "editor_profile": {
                    "usergroups": user_groups,
                    "is_blocked": (
                        profile.is_blocked
                        if profile
                        else bool(superset_data.get("user_blocked", False))
                    ),
                    "is_bot": (
                        profile.is_bot
                        if profile
                        else ("bot" in group_set or bool(superset_data.get("rc_bot")))
                    ),
                    "is_autopatrolled": (
                        profile.is_autopatrolled if profile else ("autopatrolled" in group_set)
                    ),
                    "is_autoreviewed": (
                        profile.is_autoreviewed
                        if profile
                        else bool(
                            group_set
                            & {"autoreview", "autoreviewer", "editor", "reviewer", "sysop", "bot"}
                        )
                    ),
                },
            }
        )
    return payload


@require_GET
def api_pending(request: HttpRequest, pk: int) -> JsonResponse:
    wiki = _get_wiki(pk)
    pages_payload = []
    for page in PendingPage.objects.filter(wiki=wiki).prefetch_related("revisions"):
        revisions_payload = _build_revision_payload(page.revisions.all(), wiki)
        pages_payload.append(
            {
                "pageid": page.pageid,
                "title": page.title,
                "pending_since": page.pending_since.isoformat() if page.pending_since else None,
                "stable_revid": page.stable_revid,
                "revisions": revisions_payload,
            }
        )
    return JsonResponse({"pages": pages_payload})


@require_GET
def api_page_revisions(request: HttpRequest, pk: int, pageid: int) -> JsonResponse:
    wiki = _get_wiki(pk)
    page = get_object_or_404(
        PendingPage.objects.prefetch_related("revisions"),
        wiki=wiki,
        pageid=pageid,
    )
    revisions_payload = _build_revision_payload(page.revisions.all(), wiki)
    return JsonResponse(
        {
            "pageid": page.pageid,
            "revisions": revisions_payload,
        }
    )


@csrf_exempt
@require_http_methods(["POST"])
def api_autoreview(request: HttpRequest, pk: int, pageid: int) -> JsonResponse:
    wiki = _get_wiki(pk)
    page = get_object_or_404(
        PendingPage.objects.prefetch_related("revisions"),
        wiki=wiki,
        pageid=pageid,
    )
    results = run_autoreview_for_page(page)
    return JsonResponse(
        {
            "pageid": page.pageid,
            "title": page.title,
            "mode": "dry-run",
            "results": results,
        }
    )


@csrf_exempt
@require_http_methods(["POST"])
def api_clear_cache(request: HttpRequest, pk: int) -> JsonResponse:
    wiki = _get_wiki(pk)
    deleted_pages, _ = PendingPage.objects.filter(wiki=wiki).delete()
    return JsonResponse({"cleared": deleted_pages})


@csrf_exempt
@require_http_methods(["GET", "PUT"])
def api_configuration(request: HttpRequest, pk: int) -> JsonResponse:
    wiki = _get_wiki(pk)
    configuration = wiki.configuration
    if request.method == "PUT":
        content_type = request.content_type or ""
        if content_type.startswith("application/json"):
            payload = json.loads(request.body.decode("utf-8")) if request.body else {}
            blocking_categories = payload.get("blocking_categories", [])
            auto_groups = payload.get("auto_approved_groups", [])
            ores_damaging_threshold = payload.get("ores_damaging_threshold")
            ores_goodfaith_threshold = payload.get("ores_goodfaith_threshold")
            ores_damaging_threshold_living = payload.get("ores_damaging_threshold_living")
            ores_goodfaith_threshold_living = payload.get("ores_goodfaith_threshold_living")
        else:
            encoding = request.encoding or "utf-8"
            raw_body = request.body.decode(encoding) if request.body else ""
            form_payload = QueryDict(raw_body, mutable=False)
            blocking_categories = form_payload.getlist("blocking_categories")
            auto_groups = form_payload.getlist("auto_approved_groups")
            ores_damaging_threshold = form_payload.get("ores_damaging_threshold")
            ores_goodfaith_threshold = form_payload.get("ores_goodfaith_threshold")
            ores_damaging_threshold_living = form_payload.get("ores_damaging_threshold_living")
            ores_goodfaith_threshold_living = form_payload.get("ores_goodfaith_threshold_living")

        if isinstance(blocking_categories, str):
            blocking_categories = [blocking_categories]
        if isinstance(auto_groups, str):
            auto_groups = [auto_groups]

        def validate_threshold(value, name):
            if value is not None:
                try:
                    float_value = float(value)
                    if not (0.0 <= float_value <= 1.0):
                        return JsonResponse(
                            {"error": f"{name} must be between 0.0 and 1.0"},
                            status=400,
                        )
                    return float_value
                except (ValueError, TypeError):
                    return JsonResponse(
                        {"error": f"{name} must be a valid number"},
                        status=400,
                    )
            return None

        validated_damaging = validate_threshold(ores_damaging_threshold, "ores_damaging_threshold")
        if isinstance(validated_damaging, JsonResponse):
            return validated_damaging

        validated_goodfaith = validate_threshold(
            ores_goodfaith_threshold, "ores_goodfaith_threshold"
        )
        if isinstance(validated_goodfaith, JsonResponse):
            return validated_goodfaith

        validated_damaging_living = validate_threshold(
            ores_damaging_threshold_living, "ores_damaging_threshold_living"
        )
        if isinstance(validated_damaging_living, JsonResponse):
            return validated_damaging_living

        validated_goodfaith_living = validate_threshold(
            ores_goodfaith_threshold_living, "ores_goodfaith_threshold_living"
        )
        if isinstance(validated_goodfaith_living, JsonResponse):
            return validated_goodfaith_living

        configuration.blocking_categories = blocking_categories
        configuration.auto_approved_groups = auto_groups
        update_fields = ["blocking_categories", "auto_approved_groups", "updated_at"]

        if validated_damaging is not None:
            configuration.ores_damaging_threshold = validated_damaging
            update_fields.append("ores_damaging_threshold")
        if validated_goodfaith is not None:
            configuration.ores_goodfaith_threshold = validated_goodfaith
            update_fields.append("ores_goodfaith_threshold")
        if validated_damaging_living is not None:
            configuration.ores_damaging_threshold_living = validated_damaging_living
            update_fields.append("ores_damaging_threshold_living")
        if validated_goodfaith_living is not None:
            configuration.ores_goodfaith_threshold_living = validated_goodfaith_living
            update_fields.append("ores_goodfaith_threshold_living")

        configuration.save(update_fields=update_fields)

    return JsonResponse(
        {
            "blocking_categories": configuration.blocking_categories,
            "auto_approved_groups": configuration.auto_approved_groups,
            "ores_damaging_threshold": configuration.ores_damaging_threshold,
            "ores_goodfaith_threshold": configuration.ores_goodfaith_threshold,
            "ores_damaging_threshold_living": configuration.ores_damaging_threshold_living,
            "ores_goodfaith_threshold_living": configuration.ores_goodfaith_threshold_living,
        }
    )


@require_GET
def api_available_checks(request: HttpRequest) -> JsonResponse:
    """List all available autoreview checks."""
    checks = [
        {
            "id": check["id"],
            "name": check["name"],
            "priority": check["priority"],
        }
        for check in sorted(AVAILABLE_CHECKS, key=lambda c: c["priority"])
    ]
    return JsonResponse({"checks": checks})


@csrf_exempt
@require_http_methods(["GET", "PUT"])
def api_enabled_checks(request: HttpRequest, pk: int) -> JsonResponse:
    """Get or update enabled checks for a wiki."""
    wiki = _get_wiki(pk)
    configuration = wiki.configuration

    if request.method == "PUT":
        if request.content_type == "application/json":
            payload = json.loads(request.body.decode("utf-8")) if request.body else {}
        else:
            payload = request.POST.dict()

        enabled_checks = payload.get("enabled_checks")
        if enabled_checks is not None:
            if not isinstance(enabled_checks, list):
                return JsonResponse(
                    {"error": "enabled_checks must be a list of check IDs"},
                    status=400,
                )

            all_check_ids = {c["id"] for c in AVAILABLE_CHECKS}
            invalid_ids = [cid for cid in enabled_checks if cid not in all_check_ids]
            if invalid_ids:
                return JsonResponse(
                    {"error": f"Invalid check IDs: {', '.join(invalid_ids)}"},
                    status=400,
                )

            configuration.enabled_checks = enabled_checks
            configuration.save(update_fields=["enabled_checks", "updated_at"])

    all_check_ids = [c["id"] for c in sorted(AVAILABLE_CHECKS, key=lambda c: c["priority"])]
    enabled = configuration.enabled_checks if configuration.enabled_checks else all_check_ids

    return JsonResponse(
        {
            "enabled_checks": enabled,
            "all_checks": all_check_ids,
        }
    )


def fetch_diff(request):
    url = request.GET.get("url")
    if not url:
        return JsonResponse({"error": "Missing 'url' parameter"}, status=400)

    cached_html = cache.get(url)
    if cached_html:
        return HttpResponse(cached_html, content_type="text/html")

    headers = {
        "User-Agent": "Mozilla/5.0 (compatible; DiffFetcher/1.0; +https://yourdomain.com)",
        "Accept-Language": "en-US,en;q=0.9",
    }

    try:
        response = requests.get(url, headers=headers, timeout=10)
        response.raise_for_status()

        html_content = response.text

        cache.set(url, html_content, CACHE_TTL)

        return HttpResponse(html_content, content_type="text/html")
    except requests.RequestException as e:
<<<<<<< HEAD
        return JsonResponse({"error": str(e)}, status=500)


@require_GET
def api_statistics(request: HttpRequest, pk: int) -> JsonResponse:
    """Get cached review statistics for a wiki."""
    wiki = _get_wiki(pk)

    # Get metadata
    try:
        metadata = ReviewStatisticsMetadata.objects.get(wiki=wiki)
        metadata_payload = {
            "last_refreshed_at": metadata.last_refreshed_at.isoformat(),
            "total_records": metadata.total_records,
            "oldest_review_timestamp": (
                metadata.oldest_review_timestamp.isoformat()
                if metadata.oldest_review_timestamp
                else None
            ),
            "newest_review_timestamp": (
                metadata.newest_review_timestamp.isoformat()
                if metadata.newest_review_timestamp
                else None
            ),
        }
    except ReviewStatisticsMetadata.DoesNotExist:
        metadata_payload = {
            "last_refreshed_at": None,
            "total_records": 0,
            "oldest_review_timestamp": None,
            "newest_review_timestamp": None,
        }

    # Get filter parameters
    reviewer_filter = request.GET.get("reviewer", "").strip()
    reviewed_user_filter = request.GET.get("reviewed_user", "").strip()
    time_filter = request.GET.get("time_filter", "all").strip()
    exclude_auto_reviewers = request.GET.get("exclude_auto_reviewers", "false").lower() == "true"
    limit = int(request.GET.get("limit", 100))

    # Build base query
    statistics_qs = ReviewStatisticsCache.objects.filter(wiki=wiki)

    # Apply time filter
    cutoff = get_time_filter_cutoff(time_filter)
    if cutoff:
        statistics_qs = statistics_qs.filter(reviewed_timestamp__gte=cutoff)

    # Apply reviewer filter
    if reviewer_filter:
        statistics_qs = statistics_qs.filter(reviewer_name__iexact=reviewer_filter)

    # Apply reviewed user filter
    if reviewed_user_filter:
        statistics_qs = statistics_qs.filter(reviewed_user_name__iexact=reviewed_user_filter)

    # Apply auto-reviewer exclusion filter
    if exclude_auto_reviewers:
        # Get users with auto-review rights
        auto_reviewers = EditorProfile.objects.filter(wiki=wiki, is_autoreviewed=True).values_list(
            "username", flat=True
        )
        # Exclude these users from reviewed_user_name
        statistics_qs = statistics_qs.exclude(reviewed_user_name__in=auto_reviewers)

    # Get aggregated data - Top Reviewers (with same filters)
    top_reviewers_qs = ReviewStatisticsCache.objects.filter(wiki=wiki)
    if cutoff:
        top_reviewers_qs = top_reviewers_qs.filter(reviewed_timestamp__gte=cutoff)
    if exclude_auto_reviewers:
        top_reviewers_qs = top_reviewers_qs.exclude(reviewed_user_name__in=auto_reviewers)

    top_reviewers = (
        top_reviewers_qs.values("reviewer_name")
        .annotate(review_count=Count("id"))
        .order_by("-review_count")[:20]
    )

    # Get aggregated data - Top Reviewed Users (with same filters)
    top_reviewed_users_qs = ReviewStatisticsCache.objects.filter(wiki=wiki)
    if cutoff:
        top_reviewed_users_qs = top_reviewed_users_qs.filter(reviewed_timestamp__gte=cutoff)
    if exclude_auto_reviewers:
        top_reviewed_users_qs = top_reviewed_users_qs.exclude(reviewed_user_name__in=auto_reviewers)

    top_reviewed_users = (
        top_reviewed_users_qs.values("reviewed_user_name")
        .annotate(review_count=Count("id"))
        .order_by("-review_count")[:20]
    )

    # Get individual records (with optional filters)
    records = statistics_qs.order_by("-reviewed_timestamp")[:limit]
    records_payload = [
        {
            "reviewer_name": record.reviewer_name,
            "reviewed_user_name": record.reviewed_user_name,
            "page_title": record.page_title,
            "page_id": record.page_id,
            "reviewed_revision_id": record.reviewed_revision_id,
            "pending_revision_id": record.pending_revision_id,
            "reviewed_timestamp": record.reviewed_timestamp.isoformat(),
            "pending_timestamp": record.pending_timestamp.isoformat(),
            "review_delay_days": record.review_delay_days,
        }
        for record in records
    ]

    return JsonResponse(
        {
            "metadata": metadata_payload,
            "top_reviewers": list(top_reviewers),
            "top_reviewed_users": list(top_reviewed_users),
            "records": records_payload,
        }
    )


@require_GET
def api_statistics_charts(request: HttpRequest, pk: int) -> JsonResponse:
    """Get chart data for review statistics."""
    wiki = _get_wiki(pk)

    # Get filter parameters
    time_filter = request.GET.get("time_filter", "all").strip()
    exclude_auto_reviewers = request.GET.get("exclude_auto_reviewers", "false").lower() == "true"

    # Build base query
    statistics_qs = ReviewStatisticsCache.objects.filter(wiki=wiki)

    # Apply time filter
    cutoff = get_time_filter_cutoff(time_filter)
    if cutoff:
        statistics_qs = statistics_qs.filter(reviewed_timestamp__gte=cutoff)

    # Apply auto-reviewer exclusion
    if exclude_auto_reviewers:
        auto_reviewers = EditorProfile.objects.filter(wiki=wiki, is_autoreviewed=True).values_list(
            "username", flat=True
        )
        statistics_qs = statistics_qs.exclude(reviewed_user_name__in=auto_reviewers)

    # Get all records for processing
    records = statistics_qs.values(
        "reviewed_timestamp", "reviewer_name", "review_delay_days"
    ).order_by("reviewed_timestamp")

    # Group data by date or hour depending on time filter
    reviewers_by_date = defaultdict(set)
    pending_by_date = defaultdict(int)
    delays_by_date = defaultdict(list)

    # For "day" filter, group by hour; otherwise by date
    use_hourly = time_filter == "day"

    for record in records:
        timestamp = record["reviewed_timestamp"]
        if use_hourly:
            # Group by hour: format as "YYYY-MM-DD HH:00"
            date_str = timestamp.strftime("%Y-%m-%d %H:00")
        else:
            # Group by date: format as "YYYY-MM-DD"
            date_str = timestamp.date().isoformat()

        reviewers_by_date[date_str].add(record["reviewer_name"])
        pending_by_date[date_str] += 1
        delays_by_date[date_str].append(float(record["review_delay_days"]))

    # Build chart data
    reviewers_over_time = [
        {"date": date, "count": len(reviewers)}
        for date, reviewers in sorted(reviewers_by_date.items())
    ]

    pending_reviews_per_day = [
        {"date": date, "count": count} for date, count in sorted(pending_by_date.items())
    ]

    average_delay_over_time = [
        {"date": date, "avg_delay": sum(delays) / len(delays) if delays else 0}
        for date, delays in sorted(delays_by_date.items())
    ]

    delay_percentiles = [
        {
            "date": date,
            "p10": calculate_percentile(delays, 10),
            "p50": calculate_percentile(delays, 50),
            "p90": calculate_percentile(delays, 90),
        }
        for date, delays in sorted(delays_by_date.items())
    ]

    # Calculate overall statistics
    all_delays = [delay for delays in delays_by_date.values() for delay in delays]
    overall_stats = {
        "avg_delay": sum(all_delays) / len(all_delays) if all_delays else 0,
        "p10": calculate_percentile(all_delays, 10),
        "p50": calculate_percentile(all_delays, 50),
        "p90": calculate_percentile(all_delays, 90),
        "total_reviews": len(all_delays),
        "unique_reviewers": len({rev for revs in reviewers_by_date.values() for rev in revs}),
    }

    return JsonResponse(
        {
            "reviewers_over_time": reviewers_over_time,
            "pending_reviews_per_day": pending_reviews_per_day,
            "average_delay_over_time": average_delay_over_time,
            "delay_percentiles": delay_percentiles,
            "overall_stats": overall_stats,
        }
    )


@csrf_exempt
@require_http_methods(["POST"])
def api_statistics_refresh(request: HttpRequest, pk: int) -> JsonResponse:
    """Incrementally refresh review statistics for a wiki (fetch only new data)."""
    wiki = _get_wiki(pk)
    client = WikiClient(wiki)

    try:
        result = client.refresh_review_statistics()
    except Exception as exc:  # pragma: no cover - network failures handled in UI
        logger.exception("Failed to refresh statistics for %s", wiki.code)
        return JsonResponse(
            {"error": str(exc)},
            status=HTTPStatus.BAD_GATEWAY,
        )

    return JsonResponse(
        {
            "total_records": result["total_records"],
            "oldest_timestamp": (
                result["oldest_timestamp"].isoformat() if result["oldest_timestamp"] else None
            ),
            "newest_timestamp": (
                result["newest_timestamp"].isoformat() if result["newest_timestamp"] else None
            ),
            "is_incremental": result.get("is_incremental", False),
            "batches_fetched": result.get("batches_fetched", 0),
            "batch_limit_reached": result.get("batch_limit_reached", False),
        }
    )


@csrf_exempt
@require_http_methods(["POST"])
def api_statistics_clear_and_reload(request: HttpRequest, pk: int) -> JsonResponse:
    """Clear statistics cache and reload fresh data for specified number of days."""
    wiki = _get_wiki(pk)
    client = WikiClient(wiki)

    # Get optional days parameter (default: 30)
    days = int(request.POST.get("days", 30))

    if days < 1 or days > 365:
        return JsonResponse(
            {"error": "days parameter must be between 1 and 365"},
            status=HTTPStatus.BAD_REQUEST,
        )

    try:
        result = client.fetch_review_statistics(days=days)
    except Exception as exc:  # pragma: no cover - network failures handled in UI
        logger.exception("Failed to clear and reload statistics for %s", wiki.code)
        return JsonResponse(
            {"error": str(exc)},
            status=HTTPStatus.BAD_GATEWAY,
        )

    return JsonResponse(
        {
            "total_records": result["total_records"],
            "oldest_timestamp": (
                result["oldest_timestamp"].isoformat() if result["oldest_timestamp"] else None
            ),
            "newest_timestamp": (
                result["newest_timestamp"].isoformat() if result["newest_timestamp"] else None
            ),
            "batches_fetched": result.get("batches_fetched", 0),
            "batch_limit_reached": result.get("batch_limit_reached", False),
            "days": days,
        }
    )


@require_GET
def api_flaggedrevs_statistics(request: HttpRequest) -> JsonResponse:
    wiki_code = request.GET.get("wiki")
    data_series = request.GET.get("series")
    start_date = request.GET.get("start_date")
    end_date = request.GET.get("end_date")

    queryset = FlaggedRevsStatistics.objects.select_related("wiki")

    if wiki_code:
        queryset = queryset.filter(wiki__code=wiki_code)

    if start_date:
        queryset = queryset.filter(date__gte=start_date)

    if end_date:
        queryset = queryset.filter(date__lte=end_date)

    statistics = queryset.order_by("date")

    data = []
    for stat in statistics:
        entry = {
            "wiki": stat.wiki.code,
            "date": stat.date.isoformat(),
            "totalPages_ns0": stat.total_pages_ns0,
            "syncedPages_ns0": stat.synced_pages_ns0,
            "reviewedPages_ns0": stat.reviewed_pages_ns0,
            "pendingLag_average": stat.pending_lag_average,
            "pendingChanges": stat.pending_changes,
        }

        if data_series:
            entry = {
                "wiki": entry["wiki"],
                "date": entry["date"],
                data_series: entry.get(data_series),
            }

        data.append(entry)

    return JsonResponse({"data": data})


@require_GET
def api_flaggedrevs_activity(request: HttpRequest) -> JsonResponse:
    wiki_code = request.GET.get("wiki")
    start_date = request.GET.get("start_date")
    end_date = request.GET.get("end_date")

    queryset = ReviewActivity.objects.select_related("wiki")

    if wiki_code:
        queryset = queryset.filter(wiki__code=wiki_code)

    if start_date:
        queryset = queryset.filter(date__gte=start_date)

    if end_date:
        queryset = queryset.filter(date__lte=end_date)

    activities = queryset.order_by("date")

    data = []
    for activity in activities:
        entry = {
            "wiki": activity.wiki.code,
            "date": activity.date.isoformat(),
            "number_of_reviewers": activity.number_of_reviewers,
            "number_of_reviews": activity.number_of_reviews,
            "number_of_pages": activity.number_of_pages,
            "reviews_per_reviewer": activity.reviews_per_reviewer,
        }
        data.append(entry)

    return JsonResponse({"data": data})


@require_GET
def api_flaggedrevs_months(request: HttpRequest) -> JsonResponse:
    months_data = (
        FlaggedRevsStatistics.objects.values_list("date", flat=True).distinct().order_by("-date")
    )

    months = []
    for date in months_data:
        month_value = date.strftime("%Y%m")

        if not any(m["value"] == month_value for m in months):
            months.append({"value": month_value, "label": month_value})

    return JsonResponse({"months": months})


def flaggedrevs_statistics_page(request: HttpRequest) -> HttpResponse:
    """Render the statistics visualization page."""
    wikis = Wiki.objects.all().order_by("code")
    wikis_json = json.dumps([{"code": w.code, "name": w.name} for w in wikis])
    return render(request, "reviews/flaggedrevs_statistics.html", {"wikis": wikis_json})


def configure_pywikibot_oauth(user):
    """Configure Pywikibot to use OAuth credentials for the given user."""
    import pywikibot

    if not user.is_authenticated:
        raise ValueError("User must be authenticated")

    try:
        # Get OAuth tokens from Django Social Auth
        social_auth = user.social_auth.get(provider="mediawiki")
        access_token = social_auth.extra_data["access_token"].get("oauth_token")
        access_secret = social_auth.extra_data["access_token"].get("oauth_token_secret")

        # Get consumer credentials from settings
        consumer_key = settings.SOCIAL_AUTH_MEDIAWIKI_KEY
        consumer_secret = settings.SOCIAL_AUTH_MEDIAWIKI_SECRET
        oauth_url = settings.SOCIAL_AUTH_MEDIAWIKI_URL

        if not all([consumer_key, consumer_secret, access_token, access_secret]):
            raise ValueError("Missing OAuth credentials")

        # Configure Pywikibot with OAuth
        authenticate = (consumer_key, consumer_secret, access_token, access_secret)

        # Determine if using beta or production based on OAuth URL
        is_beta = "beta.wmcloud.org" in oauth_url

        if is_beta:
            # Beta environment: use 'beta' as family code, 'commons' as wiki code
            pywikibot.config.usernames["commons"]["beta"] = user.first_name or user.username
            pywikibot.config.authenticate["commons.wikimedia.beta.wmcloud.org"] = authenticate
            site = pywikibot.Site("beta", "commons")
        else:
            # Production environment: use 'commons' for both
            pywikibot.config.usernames["commons"]["commons"] = user.first_name or user.username
            pywikibot.config.authenticate["commons.wikimedia.org"] = authenticate
            site = pywikibot.Site("commons", "commons")

        # Test the connection
        site.login()

        logger.info(
            f"Successfully configured Pywikibot OAuth for user {user.first_name or user.username} "
            f"on {'beta' if is_beta else 'production'} commons"
        )
        return site

    except user.social_auth.model.DoesNotExist:
        raise ValueError("User has not authenticated via OAuth")
    except Exception as e:
        logger.error(f"Failed to configure Pywikibot OAuth: {e}")
        raise
=======
        return JsonResponse({"error": str(e)}, status=500)
>>>>>>> 25be6c1b
<|MERGE_RESOLUTION|>--- conflicted
+++ resolved
@@ -9,12 +9,8 @@
 from django.contrib.auth import logout
 from django.core.cache import cache
 from django.http import HttpRequest, HttpResponse, JsonResponse, QueryDict
-<<<<<<< HEAD
 from django.shortcuts import get_object_or_404, redirect, render
 from django.utils import timezone
-=======
-from django.shortcuts import get_object_or_404, render
->>>>>>> 25be6c1b
 from django.views.decorators.csrf import csrf_exempt
 from django.views.decorators.http import require_GET, require_http_methods
 
@@ -582,394 +578,7 @@
 
         return HttpResponse(html_content, content_type="text/html")
     except requests.RequestException as e:
-<<<<<<< HEAD
         return JsonResponse({"error": str(e)}, status=500)
-
-
-@require_GET
-def api_statistics(request: HttpRequest, pk: int) -> JsonResponse:
-    """Get cached review statistics for a wiki."""
-    wiki = _get_wiki(pk)
-
-    # Get metadata
-    try:
-        metadata = ReviewStatisticsMetadata.objects.get(wiki=wiki)
-        metadata_payload = {
-            "last_refreshed_at": metadata.last_refreshed_at.isoformat(),
-            "total_records": metadata.total_records,
-            "oldest_review_timestamp": (
-                metadata.oldest_review_timestamp.isoformat()
-                if metadata.oldest_review_timestamp
-                else None
-            ),
-            "newest_review_timestamp": (
-                metadata.newest_review_timestamp.isoformat()
-                if metadata.newest_review_timestamp
-                else None
-            ),
-        }
-    except ReviewStatisticsMetadata.DoesNotExist:
-        metadata_payload = {
-            "last_refreshed_at": None,
-            "total_records": 0,
-            "oldest_review_timestamp": None,
-            "newest_review_timestamp": None,
-        }
-
-    # Get filter parameters
-    reviewer_filter = request.GET.get("reviewer", "").strip()
-    reviewed_user_filter = request.GET.get("reviewed_user", "").strip()
-    time_filter = request.GET.get("time_filter", "all").strip()
-    exclude_auto_reviewers = request.GET.get("exclude_auto_reviewers", "false").lower() == "true"
-    limit = int(request.GET.get("limit", 100))
-
-    # Build base query
-    statistics_qs = ReviewStatisticsCache.objects.filter(wiki=wiki)
-
-    # Apply time filter
-    cutoff = get_time_filter_cutoff(time_filter)
-    if cutoff:
-        statistics_qs = statistics_qs.filter(reviewed_timestamp__gte=cutoff)
-
-    # Apply reviewer filter
-    if reviewer_filter:
-        statistics_qs = statistics_qs.filter(reviewer_name__iexact=reviewer_filter)
-
-    # Apply reviewed user filter
-    if reviewed_user_filter:
-        statistics_qs = statistics_qs.filter(reviewed_user_name__iexact=reviewed_user_filter)
-
-    # Apply auto-reviewer exclusion filter
-    if exclude_auto_reviewers:
-        # Get users with auto-review rights
-        auto_reviewers = EditorProfile.objects.filter(wiki=wiki, is_autoreviewed=True).values_list(
-            "username", flat=True
-        )
-        # Exclude these users from reviewed_user_name
-        statistics_qs = statistics_qs.exclude(reviewed_user_name__in=auto_reviewers)
-
-    # Get aggregated data - Top Reviewers (with same filters)
-    top_reviewers_qs = ReviewStatisticsCache.objects.filter(wiki=wiki)
-    if cutoff:
-        top_reviewers_qs = top_reviewers_qs.filter(reviewed_timestamp__gte=cutoff)
-    if exclude_auto_reviewers:
-        top_reviewers_qs = top_reviewers_qs.exclude(reviewed_user_name__in=auto_reviewers)
-
-    top_reviewers = (
-        top_reviewers_qs.values("reviewer_name")
-        .annotate(review_count=Count("id"))
-        .order_by("-review_count")[:20]
-    )
-
-    # Get aggregated data - Top Reviewed Users (with same filters)
-    top_reviewed_users_qs = ReviewStatisticsCache.objects.filter(wiki=wiki)
-    if cutoff:
-        top_reviewed_users_qs = top_reviewed_users_qs.filter(reviewed_timestamp__gte=cutoff)
-    if exclude_auto_reviewers:
-        top_reviewed_users_qs = top_reviewed_users_qs.exclude(reviewed_user_name__in=auto_reviewers)
-
-    top_reviewed_users = (
-        top_reviewed_users_qs.values("reviewed_user_name")
-        .annotate(review_count=Count("id"))
-        .order_by("-review_count")[:20]
-    )
-
-    # Get individual records (with optional filters)
-    records = statistics_qs.order_by("-reviewed_timestamp")[:limit]
-    records_payload = [
-        {
-            "reviewer_name": record.reviewer_name,
-            "reviewed_user_name": record.reviewed_user_name,
-            "page_title": record.page_title,
-            "page_id": record.page_id,
-            "reviewed_revision_id": record.reviewed_revision_id,
-            "pending_revision_id": record.pending_revision_id,
-            "reviewed_timestamp": record.reviewed_timestamp.isoformat(),
-            "pending_timestamp": record.pending_timestamp.isoformat(),
-            "review_delay_days": record.review_delay_days,
-        }
-        for record in records
-    ]
-
-    return JsonResponse(
-        {
-            "metadata": metadata_payload,
-            "top_reviewers": list(top_reviewers),
-            "top_reviewed_users": list(top_reviewed_users),
-            "records": records_payload,
-        }
-    )
-
-
-@require_GET
-def api_statistics_charts(request: HttpRequest, pk: int) -> JsonResponse:
-    """Get chart data for review statistics."""
-    wiki = _get_wiki(pk)
-
-    # Get filter parameters
-    time_filter = request.GET.get("time_filter", "all").strip()
-    exclude_auto_reviewers = request.GET.get("exclude_auto_reviewers", "false").lower() == "true"
-
-    # Build base query
-    statistics_qs = ReviewStatisticsCache.objects.filter(wiki=wiki)
-
-    # Apply time filter
-    cutoff = get_time_filter_cutoff(time_filter)
-    if cutoff:
-        statistics_qs = statistics_qs.filter(reviewed_timestamp__gte=cutoff)
-
-    # Apply auto-reviewer exclusion
-    if exclude_auto_reviewers:
-        auto_reviewers = EditorProfile.objects.filter(wiki=wiki, is_autoreviewed=True).values_list(
-            "username", flat=True
-        )
-        statistics_qs = statistics_qs.exclude(reviewed_user_name__in=auto_reviewers)
-
-    # Get all records for processing
-    records = statistics_qs.values(
-        "reviewed_timestamp", "reviewer_name", "review_delay_days"
-    ).order_by("reviewed_timestamp")
-
-    # Group data by date or hour depending on time filter
-    reviewers_by_date = defaultdict(set)
-    pending_by_date = defaultdict(int)
-    delays_by_date = defaultdict(list)
-
-    # For "day" filter, group by hour; otherwise by date
-    use_hourly = time_filter == "day"
-
-    for record in records:
-        timestamp = record["reviewed_timestamp"]
-        if use_hourly:
-            # Group by hour: format as "YYYY-MM-DD HH:00"
-            date_str = timestamp.strftime("%Y-%m-%d %H:00")
-        else:
-            # Group by date: format as "YYYY-MM-DD"
-            date_str = timestamp.date().isoformat()
-
-        reviewers_by_date[date_str].add(record["reviewer_name"])
-        pending_by_date[date_str] += 1
-        delays_by_date[date_str].append(float(record["review_delay_days"]))
-
-    # Build chart data
-    reviewers_over_time = [
-        {"date": date, "count": len(reviewers)}
-        for date, reviewers in sorted(reviewers_by_date.items())
-    ]
-
-    pending_reviews_per_day = [
-        {"date": date, "count": count} for date, count in sorted(pending_by_date.items())
-    ]
-
-    average_delay_over_time = [
-        {"date": date, "avg_delay": sum(delays) / len(delays) if delays else 0}
-        for date, delays in sorted(delays_by_date.items())
-    ]
-
-    delay_percentiles = [
-        {
-            "date": date,
-            "p10": calculate_percentile(delays, 10),
-            "p50": calculate_percentile(delays, 50),
-            "p90": calculate_percentile(delays, 90),
-        }
-        for date, delays in sorted(delays_by_date.items())
-    ]
-
-    # Calculate overall statistics
-    all_delays = [delay for delays in delays_by_date.values() for delay in delays]
-    overall_stats = {
-        "avg_delay": sum(all_delays) / len(all_delays) if all_delays else 0,
-        "p10": calculate_percentile(all_delays, 10),
-        "p50": calculate_percentile(all_delays, 50),
-        "p90": calculate_percentile(all_delays, 90),
-        "total_reviews": len(all_delays),
-        "unique_reviewers": len({rev for revs in reviewers_by_date.values() for rev in revs}),
-    }
-
-    return JsonResponse(
-        {
-            "reviewers_over_time": reviewers_over_time,
-            "pending_reviews_per_day": pending_reviews_per_day,
-            "average_delay_over_time": average_delay_over_time,
-            "delay_percentiles": delay_percentiles,
-            "overall_stats": overall_stats,
-        }
-    )
-
-
-@csrf_exempt
-@require_http_methods(["POST"])
-def api_statistics_refresh(request: HttpRequest, pk: int) -> JsonResponse:
-    """Incrementally refresh review statistics for a wiki (fetch only new data)."""
-    wiki = _get_wiki(pk)
-    client = WikiClient(wiki)
-
-    try:
-        result = client.refresh_review_statistics()
-    except Exception as exc:  # pragma: no cover - network failures handled in UI
-        logger.exception("Failed to refresh statistics for %s", wiki.code)
-        return JsonResponse(
-            {"error": str(exc)},
-            status=HTTPStatus.BAD_GATEWAY,
-        )
-
-    return JsonResponse(
-        {
-            "total_records": result["total_records"],
-            "oldest_timestamp": (
-                result["oldest_timestamp"].isoformat() if result["oldest_timestamp"] else None
-            ),
-            "newest_timestamp": (
-                result["newest_timestamp"].isoformat() if result["newest_timestamp"] else None
-            ),
-            "is_incremental": result.get("is_incremental", False),
-            "batches_fetched": result.get("batches_fetched", 0),
-            "batch_limit_reached": result.get("batch_limit_reached", False),
-        }
-    )
-
-
-@csrf_exempt
-@require_http_methods(["POST"])
-def api_statistics_clear_and_reload(request: HttpRequest, pk: int) -> JsonResponse:
-    """Clear statistics cache and reload fresh data for specified number of days."""
-    wiki = _get_wiki(pk)
-    client = WikiClient(wiki)
-
-    # Get optional days parameter (default: 30)
-    days = int(request.POST.get("days", 30))
-
-    if days < 1 or days > 365:
-        return JsonResponse(
-            {"error": "days parameter must be between 1 and 365"},
-            status=HTTPStatus.BAD_REQUEST,
-        )
-
-    try:
-        result = client.fetch_review_statistics(days=days)
-    except Exception as exc:  # pragma: no cover - network failures handled in UI
-        logger.exception("Failed to clear and reload statistics for %s", wiki.code)
-        return JsonResponse(
-            {"error": str(exc)},
-            status=HTTPStatus.BAD_GATEWAY,
-        )
-
-    return JsonResponse(
-        {
-            "total_records": result["total_records"],
-            "oldest_timestamp": (
-                result["oldest_timestamp"].isoformat() if result["oldest_timestamp"] else None
-            ),
-            "newest_timestamp": (
-                result["newest_timestamp"].isoformat() if result["newest_timestamp"] else None
-            ),
-            "batches_fetched": result.get("batches_fetched", 0),
-            "batch_limit_reached": result.get("batch_limit_reached", False),
-            "days": days,
-        }
-    )
-
-
-@require_GET
-def api_flaggedrevs_statistics(request: HttpRequest) -> JsonResponse:
-    wiki_code = request.GET.get("wiki")
-    data_series = request.GET.get("series")
-    start_date = request.GET.get("start_date")
-    end_date = request.GET.get("end_date")
-
-    queryset = FlaggedRevsStatistics.objects.select_related("wiki")
-
-    if wiki_code:
-        queryset = queryset.filter(wiki__code=wiki_code)
-
-    if start_date:
-        queryset = queryset.filter(date__gte=start_date)
-
-    if end_date:
-        queryset = queryset.filter(date__lte=end_date)
-
-    statistics = queryset.order_by("date")
-
-    data = []
-    for stat in statistics:
-        entry = {
-            "wiki": stat.wiki.code,
-            "date": stat.date.isoformat(),
-            "totalPages_ns0": stat.total_pages_ns0,
-            "syncedPages_ns0": stat.synced_pages_ns0,
-            "reviewedPages_ns0": stat.reviewed_pages_ns0,
-            "pendingLag_average": stat.pending_lag_average,
-            "pendingChanges": stat.pending_changes,
-        }
-
-        if data_series:
-            entry = {
-                "wiki": entry["wiki"],
-                "date": entry["date"],
-                data_series: entry.get(data_series),
-            }
-
-        data.append(entry)
-
-    return JsonResponse({"data": data})
-
-
-@require_GET
-def api_flaggedrevs_activity(request: HttpRequest) -> JsonResponse:
-    wiki_code = request.GET.get("wiki")
-    start_date = request.GET.get("start_date")
-    end_date = request.GET.get("end_date")
-
-    queryset = ReviewActivity.objects.select_related("wiki")
-
-    if wiki_code:
-        queryset = queryset.filter(wiki__code=wiki_code)
-
-    if start_date:
-        queryset = queryset.filter(date__gte=start_date)
-
-    if end_date:
-        queryset = queryset.filter(date__lte=end_date)
-
-    activities = queryset.order_by("date")
-
-    data = []
-    for activity in activities:
-        entry = {
-            "wiki": activity.wiki.code,
-            "date": activity.date.isoformat(),
-            "number_of_reviewers": activity.number_of_reviewers,
-            "number_of_reviews": activity.number_of_reviews,
-            "number_of_pages": activity.number_of_pages,
-            "reviews_per_reviewer": activity.reviews_per_reviewer,
-        }
-        data.append(entry)
-
-    return JsonResponse({"data": data})
-
-
-@require_GET
-def api_flaggedrevs_months(request: HttpRequest) -> JsonResponse:
-    months_data = (
-        FlaggedRevsStatistics.objects.values_list("date", flat=True).distinct().order_by("-date")
-    )
-
-    months = []
-    for date in months_data:
-        month_value = date.strftime("%Y%m")
-
-        if not any(m["value"] == month_value for m in months):
-            months.append({"value": month_value, "label": month_value})
-
-    return JsonResponse({"months": months})
-
-
-def flaggedrevs_statistics_page(request: HttpRequest) -> HttpResponse:
-    """Render the statistics visualization page."""
-    wikis = Wiki.objects.all().order_by("code")
-    wikis_json = json.dumps([{"code": w.code, "name": w.name} for w in wikis])
-    return render(request, "reviews/flaggedrevs_statistics.html", {"wikis": wikis_json})
 
 
 def configure_pywikibot_oauth(user):
@@ -1023,7 +632,4 @@
         raise ValueError("User has not authenticated via OAuth")
     except Exception as e:
         logger.error(f"Failed to configure Pywikibot OAuth: {e}")
-        raise
-=======
-        return JsonResponse({"error": str(e)}, status=500)
->>>>>>> 25be6c1b
+        raise