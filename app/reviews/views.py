--- conflicted
+++ resolved
@@ -15,10 +15,6 @@
 from django.views.decorators.csrf import csrf_exempt
 from django.views.decorators.http import require_GET, require_http_methods
 
-<<<<<<< HEAD
-from .autoreview import run_autoreview_for_page, generate_approval_comment_and_revision
-from .models import EditorProfile, PendingPage, Wiki, WikiConfiguration
-=======
 from .autoreview.checks import AVAILABLE_CHECKS
 from .autoreview.runner import run_autoreview_for_page
 from .models import (
@@ -29,8 +25,8 @@
     Wiki,
     WikiConfiguration,
 )
->>>>>>> 95449e05
 from .services import WikiClient
+from .utils.approval_comment import generate_approval_comment
 
 logger = logging.getLogger(__name__)
 CACHE_TTL = 60 * 60 * 1
@@ -461,7 +457,7 @@
     results = run_autoreview_for_page(page)
     
     # Generate consolidated approval comment and find highest approvable revision
-    max_approvable_revid, approval_comment = generate_approval_comment_and_revision(results)
+    max_approvable_revid, approval_comment = generate_approval_comment(results)
     
     return JsonResponse(
         {
