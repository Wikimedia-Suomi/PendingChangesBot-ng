from __future__ import annotations

import json
import logging
<<<<<<< HEAD
from concurrent.futures import ThreadPoolExecutor, as_completed
=======
from collections import defaultdict
from datetime import datetime, timedelta
>>>>>>> 51b96f8a
from http import HTTPStatus
from urllib.parse import urlencode


import requests
from django.core.cache import cache
from django.db.models import Count
from django.http import HttpRequest, HttpResponse, JsonResponse
from django.shortcuts import get_object_or_404, render
from django.utils import timezone
from django.views.decorators.csrf import csrf_exempt
from django.views.decorators.http import require_GET, require_http_methods

from .autoreview import run_autoreview_for_page
from .models import (
    EditorProfile,
    PendingPage,
    ReviewStatisticsCache,
    ReviewStatisticsMetadata,
    Wiki,
    WikiConfiguration,
)
from .services import WikiClient

logger = logging.getLogger(__name__)
CACHE_TTL = 60 * 60 * 1

VALIDATION_TIMEOUT = 8  # seconds
USER_AGENT = "PendingChangesBot/1.0 (https://github.com/Wikimedia-Suomi/PendingChangesBot-ng)"


def calculate_percentile(values: list[float], percentile: float) -> float:
    """Calculate the percentile of a list of values."""
    if not values:
        return 0.0
    sorted_values = sorted(values)
    index = (len(sorted_values) - 1) * (percentile / 100.0)
    floor = int(index)
    ceil = floor + 1
    if ceil >= len(sorted_values):
        return sorted_values[floor]
    # Linear interpolation between floor and ceil
    return sorted_values[floor] + (sorted_values[ceil] - sorted_values[floor]) * (index - floor)


def get_time_filter_cutoff(time_filter: str) -> datetime | None:
    """Get the cutoff datetime for a time filter."""
    now = timezone.now()
    if time_filter == "day":
        return now - timedelta(days=1)
    elif time_filter == "week":
        return now - timedelta(days=7)
    return None


def statistics_page(request: HttpRequest) -> HttpResponse:
    """Render the standalone statistics page."""
    wikis = Wiki.objects.all().order_by("code")
    if not wikis.exists():
        # If no wikis, redirect to main page to populate them
        return index(request)

    payload = []
    for wiki in wikis:
        configuration, _ = WikiConfiguration.objects.get_or_create(wiki=wiki)
        payload.append(
            {
                "id": wiki.id,
                "name": wiki.name,
                "code": wiki.code,
                "api_endpoint": wiki.api_endpoint,
                "configuration": {
                    "blocking_categories": configuration.blocking_categories,
                    "auto_approved_groups": configuration.auto_approved_groups,
                },
            }
        )
    return render(
        request,
        "reviews/statistics.html",
        {
            "initial_wikis": json.dumps(payload),
        },
    )


def index(request: HttpRequest) -> HttpResponse:
    """Render the Vue.js application shell."""

    wikis = Wiki.objects.all().order_by("code")
    if not wikis.exists():
        # All Wikipedias using FlaggedRevisions extension
        # Source: https://noc.wikimedia.org/conf/highlight.php?file=flaggedrevs.php
        default_wikis = (
            {
                "name": "Alemannic Wikipedia",
                "code": "als",
                "api_endpoint": "https://als.wikipedia.org/w/api.php",
            },
            {
                "name": "Arabic Wikipedia",
                "code": "ar",
                "api_endpoint": "https://ar.wikipedia.org/w/api.php",
            },
            {
                "name": "Belarusian Wikipedia",
                "code": "be",
                "api_endpoint": "https://be.wikipedia.org/w/api.php",
            },
            {
                "name": "Bengali Wikipedia",
                "code": "bn",
                "api_endpoint": "https://bn.wikipedia.org/w/api.php",
            },
            {
                "name": "Bosnian Wikipedia",
                "code": "bs",
                "api_endpoint": "https://bs.wikipedia.org/w/api.php",
            },
            {
                "name": "Chechen Wikipedia",
                "code": "ce",
                "api_endpoint": "https://ce.wikipedia.org/w/api.php",
            },
            {
                "name": "Central Kurdish Wikipedia",
                "code": "ckb",
                "api_endpoint": "https://ckb.wikipedia.org/w/api.php",
            },
            {
                "name": "German Wikipedia",
                "code": "de",
                "api_endpoint": "https://de.wikipedia.org/w/api.php",
            },
            {
                "name": "English Wikipedia",
                "code": "en",
                "api_endpoint": "https://en.wikipedia.org/w/api.php",
            },
            {
                "name": "Esperanto Wikipedia",
                "code": "eo",
                "api_endpoint": "https://eo.wikipedia.org/w/api.php",
            },
            {
                "name": "Persian Wikipedia",
                "code": "fa",
                "api_endpoint": "https://fa.wikipedia.org/w/api.php",
            },
            {
                "name": "Finnish Wikipedia",
                "code": "fi",
                "api_endpoint": "https://fi.wikipedia.org/w/api.php",
            },
            {
                "name": "Hindi Wikipedia",
                "code": "hi",
                "api_endpoint": "https://hi.wikipedia.org/w/api.php",
            },
            {
                "name": "Hungarian Wikipedia",
                "code": "hu",
                "api_endpoint": "https://hu.wikipedia.org/w/api.php",
            },
            {
                "name": "Interlingua Wikipedia",
                "code": "ia",
                "api_endpoint": "https://ia.wikipedia.org/w/api.php",
            },
            {
                "name": "Indonesian Wikipedia",
                "code": "id",
                "api_endpoint": "https://id.wikipedia.org/w/api.php",
            },
            {
                "name": "Georgian Wikipedia",
                "code": "ka",
                "api_endpoint": "https://ka.wikipedia.org/w/api.php",
            },
            {
                "name": "Polish Wikipedia",
                "code": "pl",
                "api_endpoint": "https://pl.wikipedia.org/w/api.php",
            },
            {
                "name": "Portuguese Wikipedia",
                "code": "pt",
                "api_endpoint": "https://pt.wikipedia.org/w/api.php",
            },
            {
                "name": "Russian Wikipedia",
                "code": "ru",
                "api_endpoint": "https://ru.wikipedia.org/w/api.php",
            },
            {
                "name": "Albanian Wikipedia",
                "code": "sq",
                "api_endpoint": "https://sq.wikipedia.org/w/api.php",
            },
            {
                "name": "Turkish Wikipedia",
                "code": "tr",
                "api_endpoint": "https://tr.wikipedia.org/w/api.php",
            },
            {
                "name": "Ukrainian Wikipedia",
                "code": "uk",
                "api_endpoint": "https://uk.wikipedia.org/w/api.php",
            },
            {
                "name": "Venetian Wikipedia",
                "code": "vec",
                "api_endpoint": "https://vec.wikipedia.org/w/api.php",
            },
        )
        for defaults in default_wikis:
            wiki, _ = Wiki.objects.get_or_create(
                code=defaults["code"],
                defaults={
                    "name": defaults["name"],
                    "api_endpoint": defaults["api_endpoint"],
                },
            )
            WikiConfiguration.objects.get_or_create(wiki=wiki)
        wikis = Wiki.objects.all().order_by("code")
    payload = []
    for wiki in wikis:
        configuration, _ = WikiConfiguration.objects.get_or_create(wiki=wiki)
        payload.append(
            {
                "id": wiki.id,
                "name": wiki.name,
                "code": wiki.code,
                "api_endpoint": wiki.api_endpoint,
                "configuration": {
                    "blocking_categories": configuration.blocking_categories,
                    "auto_approved_groups": configuration.auto_approved_groups,
                },
            }
        )
    return render(
        request,
        "reviews/index.html",
        {
            "initial_wikis": payload,
        },
    )


@require_GET
def api_wikis(request: HttpRequest) -> JsonResponse:
    payload = []
    for wiki in Wiki.objects.all().order_by("code"):
        configuration = getattr(wiki, "configuration", None)
        payload.append(
            {
                "id": wiki.id,
                "name": wiki.name,
                "code": wiki.code,
                "api_endpoint": wiki.api_endpoint,
                "configuration": {
                    "blocking_categories": (
                        configuration.blocking_categories if configuration else []
                    ),
                    "auto_approved_groups": (
                        configuration.auto_approved_groups if configuration else []
                    ),
                },
            }
        )
    return JsonResponse({"wikis": payload})


def _get_wiki(pk: int) -> Wiki:
    wiki = get_object_or_404(Wiki, pk=pk)
    WikiConfiguration.objects.get_or_create(wiki=wiki)
    return wiki


@csrf_exempt
@require_http_methods(["POST"])
def api_refresh(request: HttpRequest, pk: int) -> JsonResponse:
    wiki = _get_wiki(pk)
    client = WikiClient(wiki)
    try:
        pages = client.refresh()
    except Exception as exc:  # pragma: no cover - network failures handled in UI
        logger.exception("Failed to refresh pending changes for %s", wiki.code)
        return JsonResponse(
            {"error": str(exc)},
            status=HTTPStatus.BAD_GATEWAY,
        )
    return JsonResponse({"pages": [page.pageid for page in pages]})


def _build_revision_payload(revisions, wiki):
    usernames: set[str] = {revision.user_name for revision in revisions if revision.user_name}
    profiles = {
        profile.username: profile
        for profile in EditorProfile.objects.filter(wiki=wiki, username__in=usernames)
    }

    payload: list[dict] = []
    for revision in revisions:
        if revision.page and revision.revid == revision.page.stable_revid:
            continue
        profile = profiles.get(revision.user_name)
        superset_data = revision.superset_data or {}
        user_groups = profile.usergroups if profile else superset_data.get("user_groups", [])
        if not user_groups:
            user_groups = []
        group_set = set(user_groups)
        revision_categories = list(revision.categories or [])
        if revision_categories:
            categories = revision_categories
        else:
            page_categories = revision.page.categories or []
            if isinstance(page_categories, list) and page_categories:
                categories = [str(category) for category in page_categories if category]
            else:
                superset_categories = superset_data.get("page_categories") or []
                if isinstance(superset_categories, list):
                    categories = [str(category) for category in superset_categories if category]
                else:
                    categories = []

        payload.append(
            {
                "revid": revision.revid,
                "parentid": revision.parentid,
                "timestamp": revision.timestamp.isoformat(),
                "age_seconds": int(revision.age_at_fetch.total_seconds()),
                "user_name": revision.user_name,
                "change_tags": revision.change_tags
                if revision.change_tags
                else superset_data.get("change_tags", []),
                "comment": revision.comment,
                "categories": categories,
                "sha1": revision.sha1,
                "editor_profile": {
                    "usergroups": user_groups,
                    "is_blocked": (
                        profile.is_blocked
                        if profile
                        else bool(superset_data.get("user_blocked", False))
                    ),
                    "is_bot": (
                        profile.is_bot
                        if profile
                        else ("bot" in group_set or bool(superset_data.get("rc_bot")))
                    ),
                    "is_autopatrolled": (
                        profile.is_autopatrolled if profile else ("autopatrolled" in group_set)
                    ),
                    "is_autoreviewed": (
                        profile.is_autoreviewed
                        if profile
                        else bool(
                            group_set
                            & {"autoreview", "autoreviewer", "editor", "reviewer", "sysop", "bot"}
                        )
                    ),
                },
            }
        )
    return payload


@require_GET
def api_pending(request: HttpRequest, pk: int) -> JsonResponse:
    wiki = _get_wiki(pk)
    pages_payload = []
    for page in PendingPage.objects.filter(wiki=wiki).prefetch_related("revisions"):
        revisions_payload = _build_revision_payload(page.revisions.all(), wiki)
        pages_payload.append(
            {
                "pageid": page.pageid,
                "title": page.title,
                "pending_since": page.pending_since.isoformat() if page.pending_since else None,
                "stable_revid": page.stable_revid,
                "revisions": revisions_payload,
            }
        )
    return JsonResponse({"pages": pages_payload})


@require_GET
def api_page_revisions(request: HttpRequest, pk: int, pageid: int) -> JsonResponse:
    wiki = _get_wiki(pk)
    page = get_object_or_404(
        PendingPage.objects.prefetch_related("revisions"),
        wiki=wiki,
        pageid=pageid,
    )
    revisions_payload = _build_revision_payload(page.revisions.all(), wiki)
    return JsonResponse(
        {
            "pageid": page.pageid,
            "revisions": revisions_payload,
        }
    )


@csrf_exempt
@require_http_methods(["POST"])
def api_autoreview(request: HttpRequest, pk: int, pageid: int) -> JsonResponse:
    wiki = _get_wiki(pk)
    page = get_object_or_404(
        PendingPage.objects.prefetch_related("revisions"),
        wiki=wiki,
        pageid=pageid,
    )
    results = run_autoreview_for_page(page)
    return JsonResponse(
        {
            "pageid": page.pageid,
            "title": page.title,
            "mode": "dry-run",
            "results": results,
        }
    )


@csrf_exempt
@require_http_methods(["POST"])
def api_clear_cache(request: HttpRequest, pk: int) -> JsonResponse:
    wiki = _get_wiki(pk)
    deleted_pages, _ = PendingPage.objects.filter(wiki=wiki).delete()
    return JsonResponse({"cleared": deleted_pages})


@csrf_exempt
@require_http_methods(["GET", "PUT"])
def api_configuration(request: HttpRequest, pk: int) -> JsonResponse:
    wiki = _get_wiki(pk)
    configuration = wiki.configuration
    if request.method == "PUT":
        if request.content_type == "application/json":
            payload = json.loads(request.body.decode("utf-8")) if request.body else {}
        else:
            payload = request.POST.dict()
        blocking_categories = payload.get("blocking_categories", [])
        auto_groups = payload.get("auto_approved_groups", [])
        if isinstance(blocking_categories, str):
            blocking_categories = [blocking_categories]
        if isinstance(auto_groups, str):
            auto_groups = [auto_groups]
        configuration.blocking_categories = blocking_categories
        configuration.auto_approved_groups = auto_groups
        configuration.save(
            update_fields=["blocking_categories", "auto_approved_groups", "updated_at"]
        )
    return JsonResponse(
        {
            "blocking_categories": configuration.blocking_categories,
            "auto_approved_groups": configuration.auto_approved_groups,
        }
    )

def fetch_diff(request):
    url = request.GET.get("url")
    if not url:
        return JsonResponse(
            {
                "error": "Missing 'url' parameter"
            }, status=400)

    cached_html = cache.get(url)
    if cached_html:
        return HttpResponse(cached_html, content_type="text/html")

    headers = {
        "User-Agent": "Mozilla/5.0 (compatible; DiffFetcher/1.0; +https://yourdomain.com)",
        "Accept-Language": "en-US,en;q=0.9",
    }

    try:
        response = requests.get(url, headers=headers, timeout=10)
        response.raise_for_status()

        html_content = response.text

        cache.set(url, html_content, CACHE_TTL)

        return HttpResponse(html_content, content_type="text/html")
    except requests.RequestException as e:
        return JsonResponse({"error": str(e)}, status=500)


<<<<<<< HEAD

def liftwing_page(request):
    return render(request, "reviews/lift.html")

def test_endpoints_page(request):
    return render(request, "reviews/test_endpoints.html")

@csrf_exempt
def validate_article(request):
    """
    POST JSON: { "wiki": <wiki id|code|{id:,code:}>, "article": "Page title" }
    Response JSON: { "valid": bool, "exists": bool, "pageid": int|null,
        "normalized_title": str|null, "missing": bool, "error": null|str }
    """
    if request.method != "POST":
        return JsonResponse({"error": "Invalid method"}, status=405)

    try:
        payload = json.loads(request.body.decode("utf-8")) if request.body else {}
    except Exception:
        return JsonResponse({"error": "Invalid JSON body"}, status=400)

    article = payload.get("article")
    wiki_payload = payload.get("wiki")

    if not article or not isinstance(article, str) or not article.strip():
        return JsonResponse({"valid": False, "error": "Empty article title"}, status=200)

    try:
        wiki = _resolve_wiki_from_payload(wiki_payload)
    except LookupError as e:
        return JsonResponse({"valid": False, "error": str(e)}, status=400)

    api_endpoint = wiki.api_endpoint
    if not api_endpoint:
        return JsonResponse(
            {"valid": False, "error": "Wiki has no configured api_endpoint"}, status=500
        )

    params = {
        "action": "query",
        "format": "json",
        "formatversion": 2,
        "titles": article,
        "redirects": 1,
        "prop": "info",
    }

    # Build query URL safely
    if "?" not in api_endpoint:
        query_url = f"{api_endpoint}?{urlencode(params)}"
    else:
        query_url = f"{api_endpoint}&{urlencode(params)}"

    headers = {"User-Agent": USER_AGENT}
    try:
        resp = requests.get(query_url, headers=headers, timeout=VALIDATION_TIMEOUT)
        resp.raise_for_status()
    except requests.RequestException as exc:
        logger.exception("Failed to call MediaWiki API for validation: %s", exc)
        return JsonResponse(
            {"valid": False, "error": f"API request failed: {str(exc)}"},
            status=HTTPStatus.BAD_GATEWAY,
        )

    try:
        data = resp.json()
    except ValueError:
        logger.error("MediaWiki API returned non-json for %s", query_url)
        return JsonResponse(
            {"valid": False, "error": "API returned invalid JSON"},
            status=HTTPStatus.BAD_GATEWAY,
        )

    query = data.get("query", {})
    pages = query.get("pages", [])
    if not pages:
        return JsonResponse({"valid": False, "error": "Unexpected API response"}, status=500)

    page = pages[0]
    missing = bool(page.get("missing", False))
    normalized_title = page.get("title")
    pageid = page.get("pageid")

    result = {
        "valid": True,
        "exists": not missing,
        "missing": missing,
        "pageid": pageid if pageid is not None else None,
        "normalized_title": normalized_title,
        "error": None,
    }
    return JsonResponse(result, status=200)


def _resolve_wiki_from_payload(wiki_value):
    """
    Accept either integer pk, string code, or dictionary with 'id'/'code'.
    Returns Wiki instance or raises LookupError.
    """
    from .models import Wiki

    if wiki_value is None:
        raise LookupError("Missing wiki parameter")

    # If a dict was passed (from frontend), try keys
    if isinstance(wiki_value, dict):
        if "id" in wiki_value:
            try:
                return Wiki.objects.get(pk=int(wiki_value["id"]))
            except Exception:
                raise LookupError(f"Unknown wiki id {wiki_value['id']}")
        if "code" in wiki_value:
            try:
                return Wiki.objects.get(code=str(wiki_value["code"]))
            except Exception:
                raise LookupError(f"Unknown wiki code {wiki_value['code']}")

    # If numeric string or int -> assume pk
    try:
        pk = int(wiki_value)
        try:
            return Wiki.objects.get(pk=pk)
        except Exception:
            pass
    except Exception:
        pass

    # Otherwise assume code
    try:
        return Wiki.objects.get(code=str(wiki_value))
    except Exception:
        raise LookupError(f"Unknown wiki identifier: {wiki_value!r}")
    
@csrf_exempt
def fetch_revisions(request):
    if request.method != 'POST':
        return JsonResponse({"error": "Invalid method"}, status=405)
    
    try:
        data = json.loads(request.body)
        wiki = data.get('wiki', 'en')
        article = data.get('article', '')
        
        if not article:
            return JsonResponse({"error": "Missing article parameter"}, status=400)
        
        base_url = f"https://{wiki}.wikipedia.org/w/api.php"
        headers = {"User-Agent": USER_AGENT}

        params = {
            "action": "query",
            "prop": "revisions",
            "titles": article,
            "rvlimit": "max",
            "rvprop": "ids|timestamp|user|comment",
            "format": "json"
        }

        revisions = []
        cont = True
        cont_token = None
        max_iterations = 10  # Prevent infinite loops

        while cont and max_iterations > 0:
            if cont_token:
                params['rvcontinue'] = cont_token

            try:
                response = requests.get(base_url, params=params, headers=headers, timeout=10)
                response.raise_for_status()
                api_data = response.json()
            except requests.exceptions.Timeout:
                return JsonResponse({"error": "Request to Wikipedia API timed out"}, status=504)
            except requests.exceptions.JSONDecodeError as e:
                return JsonResponse({"error": f"Invalid JSON from Wikipedia API: {str(e)}"}, status=500)
            except requests.exceptions.RequestException as e:
                return JsonResponse({"error": f"Wikipedia API error: {str(e)}"}, status=500)

            pages = api_data.get("query", {}).get("pages", {})
            for page_id, page_info in pages.items():
                revs = page_info.get("revisions", [])
                revisions.extend(revs)

            cont_token = api_data.get("continue", {}).get("rvcontinue")
            cont = bool(cont_token)
            max_iterations -= 1

        return JsonResponse({"title": article, "revisions": revisions})
    
    except json.JSONDecodeError:
        return JsonResponse({"error": "Invalid JSON in request body"}, status=400)
    except Exception as e:
        return JsonResponse({"error": f"Unexpected error: {str(e)}"}, status=500)
    
@csrf_exempt
def fetch_liftwing_predictions(request):
    """
    POST JSON: { "wiki": "en", "model": "articlequality", "revisions": [12345, 67890] }
    Response: { "predictions": { "12345": {...}, "67890": {...} } }
    
    Optimized to use concurrent requests with ThreadPoolExecutor for parallel processing.
    Much faster than sequential requests.
    """
    data = json.loads(request.body)
    wiki = data.get("wiki", "en")
    model = data.get("model", "articlequality")
    revisions = data.get("revisions", [])

    if not revisions:
        return JsonResponse({"error": "Missing revisions list"}, status=400)

    # Base URL for LiftWing API
    base_url = f"https://api.wikimedia.org/service/lw/inference/v1/models/{wiki}wiki-{model}/predict"
    headers = {"User-Agent": USER_AGENT}
    
    def fetch_single_prediction(rev_id):
        """Fetch prediction for a single revision ID"""
        try:
            payload = {"rev_id": rev_id}
            resp = requests.post(base_url, json=payload, headers=headers, timeout=15)
            resp.raise_for_status()
            result = resp.json()
            return (rev_id, result.get("output", result))
        except requests.exceptions.Timeout:
            return (rev_id, {"error": "Request timed out"})
        except requests.exceptions.HTTPError as e:
            return (rev_id, {"error": f"HTTP {e.response.status_code}: {str(e)}"})
        except Exception as e:
            return (rev_id, {"error": str(e)})
    
    predictions = {}
    
    # Use ThreadPoolExecutor for parallel requests (max 10 concurrent)
    with ThreadPoolExecutor(max_workers=10) as executor:
        # Submit all tasks
        future_to_rev = {executor.submit(fetch_single_prediction, rev_id): rev_id 
                        for rev_id in revisions}
        
        # Collect results as they complete
        for future in as_completed(future_to_rev):
            rev_id, prediction = future.result()
            predictions[rev_id] = prediction

    return JsonResponse({"predictions": predictions})

@csrf_exempt
def fetch_predictions(request):
    """
    POST JSON: { "wiki": "en", "article": "Allu Arjun", "model": "articlequality" }
    Calls the LiftWing API to fetch predictions for an article.
    """
    if request.method != "POST":
        return JsonResponse({"error": "Invalid method"}, status=405)

    try:
        data = json.loads(request.body.decode("utf-8"))
    except Exception:
        return JsonResponse({"error": "Invalid JSON body"}, status=400)

    wiki = data.get("wiki", "en")
    article = data.get("article", "")
    model = data.get("model", "articlequality")

    if not article:
        return JsonResponse({"error": "Missing article title"}, status=400)

    # LiftWing API endpoint for model inference
    api_url = f"https://api.wikimedia.org/service/lw/inference/v1/models/{wiki}wiki-{model}/predict"

    # For simplicity, we fetch the latest revision ID of the article first
    rev_api = f"https://{wiki}.wikipedia.org/w/api.php"
    params = {
        "action": "query",
        "titles": article,
        "prop": "revisions",
        "rvlimit": 1,
        "rvprop": "ids",
        "format": "json",
    }
    verify=False
    response = requests.get(
    "https://en.wikipedia.org/w/api.php",
    headers=headers,
    params=params
    )
    response.raise_for_status()
    

    try:
        rev_resp = requests.get(rev_api, params=params, timeout=10)
        rev_resp.raise_for_status()
        rev_data = rev_resp.json()
        pages = rev_data.get("query", {}).get("pages", {})
        rev_id = None
        for page_id, page_info in pages.items():
            if "revisions" in page_info:
                rev_id = page_info["revisions"][0]["revid"]
                break
    except Exception as e:
        return JsonResponse({"error": f"Failed to fetch revision ID: {e}"}, status=500)

    if not rev_id:
        return JsonResponse({"error": "No revision found for this article"}, status=404)

    # Call LiftWing API
    payload = {"rev_id": rev_id}
    headers = {"User-Agent": "PendingChangesBot/1.0 (LiftWingIntegration)"}

    try:
        response = requests.post(api_url, headers=headers, json=payload, timeout=10)
        response.raise_for_status()
        prediction = response.json()
        return JsonResponse({
            "wiki": wiki,
            "article": article,
            "rev_id": rev_id,
            "model": model,
            "prediction": prediction
        })
    except requests.RequestException as e:
        return JsonResponse({"error": f"LiftWing request failed: {str(e)}"}, status=500)

    

@require_GET
def liftwing_models(request, wiki_code):
    """Return available LiftWing models for the given wiki."""
    # For now, return a static list of available models
    models = [
        {
            "name": "articlequality",
            "version": "1.0.0",
            "description": "Predicts the quality class of Wikipedia articles"
        },
        {
            "name": "draftquality",
            "version": "1.0.0",
            "description": "Predicts the quality of new article drafts"
        }
    ]
    return JsonResponse({"models": models})
=======
@require_GET
def api_statistics(request: HttpRequest, pk: int) -> JsonResponse:
    """Get cached review statistics for a wiki."""
    wiki = _get_wiki(pk)

    # Get metadata
    try:
        metadata = ReviewStatisticsMetadata.objects.get(wiki=wiki)
        metadata_payload = {
            "last_refreshed_at": metadata.last_refreshed_at.isoformat(),
            "total_records": metadata.total_records,
            "oldest_review_timestamp": (
                metadata.oldest_review_timestamp.isoformat()
                if metadata.oldest_review_timestamp
                else None
            ),
            "newest_review_timestamp": (
                metadata.newest_review_timestamp.isoformat()
                if metadata.newest_review_timestamp
                else None
            ),
        }
    except ReviewStatisticsMetadata.DoesNotExist:
        metadata_payload = {
            "last_refreshed_at": None,
            "total_records": 0,
            "oldest_review_timestamp": None,
            "newest_review_timestamp": None,
        }

    # Get filter parameters
    reviewer_filter = request.GET.get("reviewer", "").strip()
    reviewed_user_filter = request.GET.get("reviewed_user", "").strip()
    time_filter = request.GET.get("time_filter", "all").strip()
    exclude_auto_reviewers = request.GET.get("exclude_auto_reviewers", "false").lower() == "true"
    limit = int(request.GET.get("limit", 100))

    # Build base query
    statistics_qs = ReviewStatisticsCache.objects.filter(wiki=wiki)

    # Apply time filter
    cutoff = get_time_filter_cutoff(time_filter)
    if cutoff:
        statistics_qs = statistics_qs.filter(reviewed_timestamp__gte=cutoff)

    # Apply reviewer filter
    if reviewer_filter:
        statistics_qs = statistics_qs.filter(reviewer_name__iexact=reviewer_filter)

    # Apply reviewed user filter
    if reviewed_user_filter:
        statistics_qs = statistics_qs.filter(reviewed_user_name__iexact=reviewed_user_filter)

    # Apply auto-reviewer exclusion filter
    if exclude_auto_reviewers:
        # Get users with auto-review rights
        auto_reviewers = EditorProfile.objects.filter(wiki=wiki, is_autoreviewed=True).values_list(
            "username", flat=True
        )
        # Exclude these users from reviewed_user_name
        statistics_qs = statistics_qs.exclude(reviewed_user_name__in=auto_reviewers)

    # Get aggregated data - Top Reviewers (with same filters)
    top_reviewers_qs = ReviewStatisticsCache.objects.filter(wiki=wiki)
    if cutoff:
        top_reviewers_qs = top_reviewers_qs.filter(reviewed_timestamp__gte=cutoff)
    if exclude_auto_reviewers:
        top_reviewers_qs = top_reviewers_qs.exclude(reviewed_user_name__in=auto_reviewers)

    top_reviewers = (
        top_reviewers_qs.values("reviewer_name")
        .annotate(review_count=Count("id"))
        .order_by("-review_count")[:20]
    )

    # Get aggregated data - Top Reviewed Users (with same filters)
    top_reviewed_users_qs = ReviewStatisticsCache.objects.filter(wiki=wiki)
    if cutoff:
        top_reviewed_users_qs = top_reviewed_users_qs.filter(reviewed_timestamp__gte=cutoff)
    if exclude_auto_reviewers:
        top_reviewed_users_qs = top_reviewed_users_qs.exclude(reviewed_user_name__in=auto_reviewers)

    top_reviewed_users = (
        top_reviewed_users_qs.values("reviewed_user_name")
        .annotate(review_count=Count("id"))
        .order_by("-review_count")[:20]
    )

    # Get individual records (with optional filters)
    records = statistics_qs.order_by("-reviewed_timestamp")[:limit]
    records_payload = [
        {
            "reviewer_name": record.reviewer_name,
            "reviewed_user_name": record.reviewed_user_name,
            "page_title": record.page_title,
            "page_id": record.page_id,
            "reviewed_revision_id": record.reviewed_revision_id,
            "pending_revision_id": record.pending_revision_id,
            "reviewed_timestamp": record.reviewed_timestamp.isoformat(),
            "pending_timestamp": record.pending_timestamp.isoformat(),
            "review_delay_days": record.review_delay_days,
        }
        for record in records
    ]

    return JsonResponse(
        {
            "metadata": metadata_payload,
            "top_reviewers": list(top_reviewers),
            "top_reviewed_users": list(top_reviewed_users),
            "records": records_payload,
        }
    )


@require_GET
def api_statistics_charts(request: HttpRequest, pk: int) -> JsonResponse:
    """Get chart data for review statistics."""
    wiki = _get_wiki(pk)

    # Get filter parameters
    time_filter = request.GET.get("time_filter", "all").strip()
    exclude_auto_reviewers = request.GET.get("exclude_auto_reviewers", "false").lower() == "true"

    # Build base query
    statistics_qs = ReviewStatisticsCache.objects.filter(wiki=wiki)

    # Apply time filter
    cutoff = get_time_filter_cutoff(time_filter)
    if cutoff:
        statistics_qs = statistics_qs.filter(reviewed_timestamp__gte=cutoff)

    # Apply auto-reviewer exclusion
    if exclude_auto_reviewers:
        auto_reviewers = EditorProfile.objects.filter(wiki=wiki, is_autoreviewed=True).values_list(
            "username", flat=True
        )
        statistics_qs = statistics_qs.exclude(reviewed_user_name__in=auto_reviewers)

    # Get all records for processing
    records = statistics_qs.values(
        "reviewed_timestamp", "reviewer_name", "review_delay_days"
    ).order_by("reviewed_timestamp")

    # Group data by date
    reviewers_by_date = defaultdict(set)
    pending_by_date = defaultdict(int)
    delays_by_date = defaultdict(list)

    for record in records:
        date = record["reviewed_timestamp"].date()
        date_str = date.isoformat()

        reviewers_by_date[date_str].add(record["reviewer_name"])
        pending_by_date[date_str] += 1
        delays_by_date[date_str].append(float(record["review_delay_days"]))

    # Build chart data
    reviewers_over_time = [
        {"date": date, "count": len(reviewers)}
        for date, reviewers in sorted(reviewers_by_date.items())
    ]

    pending_reviews_per_day = [
        {"date": date, "count": count} for date, count in sorted(pending_by_date.items())
    ]

    average_delay_over_time = [
        {"date": date, "avg_delay": sum(delays) / len(delays) if delays else 0}
        for date, delays in sorted(delays_by_date.items())
    ]

    delay_percentiles = [
        {
            "date": date,
            "p10": calculate_percentile(delays, 10),
            "p50": calculate_percentile(delays, 50),
            "p90": calculate_percentile(delays, 90),
        }
        for date, delays in sorted(delays_by_date.items())
    ]

    # Calculate overall statistics
    all_delays = [delay for delays in delays_by_date.values() for delay in delays]
    overall_stats = {
        "avg_delay": sum(all_delays) / len(all_delays) if all_delays else 0,
        "p10": calculate_percentile(all_delays, 10),
        "p50": calculate_percentile(all_delays, 50),
        "p90": calculate_percentile(all_delays, 90),
        "total_reviews": len(all_delays),
        "unique_reviewers": len({rev for revs in reviewers_by_date.values() for rev in revs}),
    }

    return JsonResponse(
        {
            "reviewers_over_time": reviewers_over_time,
            "pending_reviews_per_day": pending_reviews_per_day,
            "average_delay_over_time": average_delay_over_time,
            "delay_percentiles": delay_percentiles,
            "overall_stats": overall_stats,
        }
    )


@csrf_exempt
@require_http_methods(["POST"])
def api_statistics_refresh(request: HttpRequest, pk: int) -> JsonResponse:
    """Refresh review statistics for a wiki."""
    wiki = _get_wiki(pk)
    client = WikiClient(wiki)

    # Get optional limit parameter
    limit = int(request.POST.get("limit", 10000))

    try:
        result = client.fetch_review_statistics(limit=limit)
    except Exception as exc:  # pragma: no cover - network failures handled in UI
        logger.exception("Failed to refresh statistics for %s", wiki.code)
        return JsonResponse(
            {"error": str(exc)},
            status=HTTPStatus.BAD_GATEWAY,
        )

    return JsonResponse(
        {
            "total_records": result["total_records"],
            "oldest_timestamp": (
                result["oldest_timestamp"].isoformat() if result["oldest_timestamp"] else None
            ),
            "newest_timestamp": (
                result["newest_timestamp"].isoformat() if result["newest_timestamp"] else None
            ),
        }
    )
>>>>>>> 51b96f8a
<|MERGE_RESOLUTION|>--- conflicted
+++ resolved
@@ -2,12 +2,9 @@
 
 import json
 import logging
-<<<<<<< HEAD
+from collections import defaultdict
 from concurrent.futures import ThreadPoolExecutor, as_completed
-=======
-from collections import defaultdict
 from datetime import datetime, timedelta
->>>>>>> 51b96f8a
 from http import HTTPStatus
 from urllib.parse import urlencode
 
@@ -497,8 +494,6 @@
         return JsonResponse({"error": str(e)}, status=500)
 
 
-<<<<<<< HEAD
-
 def liftwing_page(request):
     return render(request, "reviews/lift.html")
 
@@ -840,7 +835,8 @@
         }
     ]
     return JsonResponse({"models": models})
-=======
+
+
 @require_GET
 def api_statistics(request: HttpRequest, pk: int) -> JsonResponse:
     """Get cached review statistics for a wiki."""
@@ -1074,5 +1070,4 @@
                 result["newest_timestamp"].isoformat() if result["newest_timestamp"] else None
             ),
         }
-    )
->>>>>>> 51b96f8a
+    )