from __future__ import annotations

import json
import logging
from collections import defaultdict
<<<<<<< HEAD
from concurrent.futures import ThreadPoolExecutor, as_completed
=======
>>>>>>> 95449e05
from datetime import datetime, timedelta
from http import HTTPStatus
from urllib.parse import urlencode


import requests
from django.core.cache import cache
from django.db.models import Count
from django.http import HttpRequest, HttpResponse, JsonResponse
from django.shortcuts import get_object_or_404, render
from django.utils import timezone
from django.views.decorators.csrf import csrf_exempt
from django.views.decorators.http import require_GET, require_http_methods

from .autoreview.checks import AVAILABLE_CHECKS
from .autoreview.runner import run_autoreview_for_page
from .models import (
    EditorProfile,
    PendingPage,
    ReviewStatisticsCache,
    ReviewStatisticsMetadata,
    Wiki,
    WikiConfiguration,
)
from .services import WikiClient

logger = logging.getLogger(__name__)
CACHE_TTL = 60 * 60 * 1

# Constants for LiftWing feature
VALIDATION_TIMEOUT = 8  # seconds
USER_AGENT = "PendingChangesBot/1.0 (https://github.com/Wikimedia-Suomi/PendingChangesBot-ng)"


def calculate_percentile(values: list[float], percentile: float) -> float:
    """
    Calculate the percentile of a list of values using linear interpolation.

    This function implements the standard percentile calculation method:
    1. Sort the values in ascending order
    2. Calculate the index position: (n-1) * (percentile/100)
    3. If the index is not a whole number, interpolate between the floor and ceiling values

    For median (P50), this returns the middle value for odd-length lists,
    or the average of the two middle values for even-length lists.

    Args:
        values: List of numeric values to calculate percentile from
        percentile: The percentile to calculate (0-100), e.g., 50 for median

    Returns:
        The calculated percentile value, or 0.0 if the list is empty

    Examples:
        >>> calculate_percentile([1, 2, 3, 4, 5], 50)  # Median
        3.0
        >>> calculate_percentile([1, 2, 3, 4], 50)  # Median of even list
        2.5
        >>> calculate_percentile([1, 5, 10, 20], 90)  # P90
        17.0
    """
    if not values:
        return 0.0
    sorted_values = sorted(values)
    index = (len(sorted_values) - 1) * (percentile / 100.0)
    floor = int(index)
    ceil = floor + 1
    if ceil >= len(sorted_values):
        return sorted_values[floor]
    # Linear interpolation between floor and ceil
    return sorted_values[floor] + (sorted_values[ceil] - sorted_values[floor]) * (index - floor)


def get_time_filter_cutoff(time_filter: str) -> datetime | None:
    """Get the cutoff datetime for a time filter."""
    now = timezone.now()
    if time_filter == "day":
        return now - timedelta(days=1)
    elif time_filter == "week":
        return now - timedelta(days=7)
    return None


def statistics_page(request: HttpRequest) -> HttpResponse:
    """Render the standalone statistics page."""
    wikis = Wiki.objects.all().order_by("code")
    if not wikis.exists():
        # If no wikis, redirect to main page to populate them
        return index(request)

    payload = []
    for wiki in wikis:
        configuration, _ = WikiConfiguration.objects.get_or_create(wiki=wiki)
        payload.append(
            {
                "id": wiki.id,
                "name": wiki.name,
                "code": wiki.code,
                "api_endpoint": wiki.api_endpoint,
                "configuration": {
                    "blocking_categories": configuration.blocking_categories,
                    "auto_approved_groups": configuration.auto_approved_groups,
                },
            }
        )
    return render(
        request,
        "reviews/statistics.html",
        {
            "initial_wikis": json.dumps(payload),
        },
    )


def calculate_percentile(values: list[float], percentile: float) -> float:
    """
    Calculate the percentile of a list of values using linear interpolation.

    This function implements the standard percentile calculation method:
    1. Sort the values in ascending order
    2. Calculate the index position: (n-1) * (percentile/100)
    3. If the index is not a whole number, interpolate between the floor and ceiling values

    For median (P50), this returns the middle value for odd-length lists,
    or the average of the two middle values for even-length lists.

    Args:
        values: List of numeric values to calculate percentile from
        percentile: The percentile to calculate (0-100), e.g., 50 for median

    Returns:
        The calculated percentile value, or 0.0 if the list is empty

    Examples:
        >>> calculate_percentile([1, 2, 3, 4, 5], 50)  # Median
        3.0
        >>> calculate_percentile([1, 2, 3, 4], 50)  # Median of even list
        2.5
        >>> calculate_percentile([1, 5, 10, 20], 90)  # P90
        17.0
    """
    if not values:
        return 0.0
    sorted_values = sorted(values)
    index = (len(sorted_values) - 1) * (percentile / 100.0)
    floor = int(index)
    ceil = floor + 1
    if ceil >= len(sorted_values):
        return sorted_values[floor]
    # Linear interpolation between floor and ceil
    return sorted_values[floor] + (sorted_values[ceil] - sorted_values[floor]) * (index - floor)


def get_time_filter_cutoff(time_filter: str) -> datetime | None:
    """Get the cutoff datetime for a time filter."""
    now = timezone.now()
    if time_filter == "day":
        return now - timedelta(days=1)
    elif time_filter == "week":
        return now - timedelta(days=7)
    return None


def statistics_page(request: HttpRequest) -> HttpResponse:
    """Render the standalone statistics page."""
    wikis = Wiki.objects.all().order_by("code")
    if not wikis.exists():
        # If no wikis, redirect to main page to populate them
        return index(request)

    payload = []
    for wiki in wikis:
        configuration, _ = WikiConfiguration.objects.get_or_create(wiki=wiki)
        payload.append(
            {
                "id": wiki.id,
                "name": wiki.name,
                "code": wiki.code,
                "api_endpoint": wiki.api_endpoint,
                "configuration": {
                    "blocking_categories": configuration.blocking_categories,
                    "auto_approved_groups": configuration.auto_approved_groups,
                },
            }
        )
    return render(
        request,
        "reviews/statistics.html",
        {
            "initial_wikis": json.dumps(payload),
        },
    )


def index(request: HttpRequest) -> HttpResponse:
    """Render the Vue.js application shell."""

    wikis = Wiki.objects.all().order_by("code")
    if not wikis.exists():
        # All Wikipedias using FlaggedRevisions extension
        # Source: https://noc.wikimedia.org/conf/highlight.php?file=flaggedrevs.php
        default_wikis = (
            {
                "name": "Alemannic Wikipedia",
                "code": "als",
                "api_endpoint": "https://als.wikipedia.org/w/api.php",
            },
            {
                "name": "Arabic Wikipedia",
                "code": "ar",
                "api_endpoint": "https://ar.wikipedia.org/w/api.php",
            },
            {
                "name": "Belarusian Wikipedia",
                "code": "be",
                "api_endpoint": "https://be.wikipedia.org/w/api.php",
            },
            {
                "name": "Bengali Wikipedia",
                "code": "bn",
                "api_endpoint": "https://bn.wikipedia.org/w/api.php",
            },
            {
                "name": "Bosnian Wikipedia",
                "code": "bs",
                "api_endpoint": "https://bs.wikipedia.org/w/api.php",
            },
            {
                "name": "Chechen Wikipedia",
                "code": "ce",
                "api_endpoint": "https://ce.wikipedia.org/w/api.php",
            },
            {
                "name": "Central Kurdish Wikipedia",
                "code": "ckb",
                "api_endpoint": "https://ckb.wikipedia.org/w/api.php",
            },
            {
                "name": "German Wikipedia",
                "code": "de",
                "api_endpoint": "https://de.wikipedia.org/w/api.php",
            },
            {
                "name": "English Wikipedia",
                "code": "en",
                "api_endpoint": "https://en.wikipedia.org/w/api.php",
            },
            {
                "name": "Esperanto Wikipedia",
                "code": "eo",
                "api_endpoint": "https://eo.wikipedia.org/w/api.php",
            },
            {
                "name": "Persian Wikipedia",
                "code": "fa",
                "api_endpoint": "https://fa.wikipedia.org/w/api.php",
            },
            {
                "name": "Finnish Wikipedia",
                "code": "fi",
                "api_endpoint": "https://fi.wikipedia.org/w/api.php",
            },
            {
                "name": "Hindi Wikipedia",
                "code": "hi",
                "api_endpoint": "https://hi.wikipedia.org/w/api.php",
            },
            {
                "name": "Hungarian Wikipedia",
                "code": "hu",
                "api_endpoint": "https://hu.wikipedia.org/w/api.php",
            },
            {
                "name": "Interlingua Wikipedia",
                "code": "ia",
                "api_endpoint": "https://ia.wikipedia.org/w/api.php",
            },
            {
                "name": "Indonesian Wikipedia",
                "code": "id",
                "api_endpoint": "https://id.wikipedia.org/w/api.php",
            },
            {
                "name": "Georgian Wikipedia",
                "code": "ka",
                "api_endpoint": "https://ka.wikipedia.org/w/api.php",
            },
            {
                "name": "Polish Wikipedia",
                "code": "pl",
                "api_endpoint": "https://pl.wikipedia.org/w/api.php",
            },
            {
                "name": "Portuguese Wikipedia",
                "code": "pt",
                "api_endpoint": "https://pt.wikipedia.org/w/api.php",
            },
            {
                "name": "Russian Wikipedia",
                "code": "ru",
                "api_endpoint": "https://ru.wikipedia.org/w/api.php",
            },
            {
                "name": "Albanian Wikipedia",
                "code": "sq",
                "api_endpoint": "https://sq.wikipedia.org/w/api.php",
            },
            {
                "name": "Turkish Wikipedia",
                "code": "tr",
                "api_endpoint": "https://tr.wikipedia.org/w/api.php",
            },
            {
                "name": "Ukrainian Wikipedia",
                "code": "uk",
                "api_endpoint": "https://uk.wikipedia.org/w/api.php",
            },
            {
                "name": "Venetian Wikipedia",
                "code": "vec",
                "api_endpoint": "https://vec.wikipedia.org/w/api.php",
            },
        )
        for defaults in default_wikis:
            wiki, _ = Wiki.objects.get_or_create(
                code=defaults["code"],
                defaults={
                    "name": defaults["name"],
                    "api_endpoint": defaults["api_endpoint"],
                },
            )
            WikiConfiguration.objects.get_or_create(wiki=wiki)
        wikis = Wiki.objects.all().order_by("code")
    payload = []
    for wiki in wikis:
        configuration, _ = WikiConfiguration.objects.get_or_create(wiki=wiki)
        payload.append(
            {
                "id": wiki.id,
                "name": wiki.name,
                "code": wiki.code,
                "api_endpoint": wiki.api_endpoint,
                "configuration": {
                    "blocking_categories": configuration.blocking_categories,
                    "auto_approved_groups": configuration.auto_approved_groups,
                    "ores_damaging_threshold": configuration.ores_damaging_threshold,
                    "ores_goodfaith_threshold": configuration.ores_goodfaith_threshold,
                    "ores_damaging_threshold_living": configuration.ores_damaging_threshold_living,
                    "ores_goodfaith_threshold_living": configuration.ores_goodfaith_threshold_living,  # noqa E501
                },
            }
        )
    return render(
        request,
        "reviews/index.html",
        {
            "initial_wikis": payload,
        },
    )


@require_GET
def api_wikis(request: HttpRequest) -> JsonResponse:
    payload = []
    for wiki in Wiki.objects.all().order_by("code"):
        configuration = getattr(wiki, "configuration", None)
        payload.append(
            {
                "id": wiki.id,
                "name": wiki.name,
                "code": wiki.code,
                "api_endpoint": wiki.api_endpoint,
                "configuration": {
                    "blocking_categories": (
                        configuration.blocking_categories if configuration else []
                    ),
                    "auto_approved_groups": (
                        configuration.auto_approved_groups if configuration else []
                    ),
                    "ores_damaging_threshold": (
                        configuration.ores_damaging_threshold if configuration else 0.0
                    ),
                    "ores_goodfaith_threshold": (
                        configuration.ores_goodfaith_threshold if configuration else 0.0
                    ),
                    "ores_damaging_threshold_living": (
                        configuration.ores_damaging_threshold_living if configuration else 0.0
                    ),
                    "ores_goodfaith_threshold_living": (
                        configuration.ores_goodfaith_threshold_living if configuration else 0.0
                    ),
                },
            }
        )
    return JsonResponse({"wikis": payload})


def _get_wiki(pk: int) -> Wiki:
    wiki = get_object_or_404(Wiki, pk=pk)
    WikiConfiguration.objects.get_or_create(wiki=wiki)
    return wiki


@csrf_exempt
@require_http_methods(["POST"])
def api_refresh(request: HttpRequest, pk: int) -> JsonResponse:
    wiki = _get_wiki(pk)
    client = WikiClient(wiki)
    try:
        pages = client.refresh()
    except Exception as exc:  # pragma: no cover - network failures handled in UI
        logger.exception("Failed to refresh pending changes for %s", wiki.code)
        return JsonResponse(
            {"error": str(exc)},
            status=HTTPStatus.BAD_GATEWAY,
        )
    return JsonResponse({"pages": [page.pageid for page in pages]})


def _build_revision_payload(revisions, wiki):
    usernames: set[str] = {revision.user_name for revision in revisions if revision.user_name}
    profiles = {
        profile.username: profile
        for profile in EditorProfile.objects.filter(wiki=wiki, username__in=usernames)
    }

    payload: list[dict] = []
    for revision in revisions:
        if revision.page and revision.revid == revision.page.stable_revid:
            continue
        profile = profiles.get(revision.user_name)
        superset_data = revision.superset_data or {}
        user_groups = profile.usergroups if profile else superset_data.get("user_groups", [])
        if not user_groups:
            user_groups = []
        group_set = set(user_groups)
        revision_categories = list(revision.categories or [])
        if revision_categories:
            categories = revision_categories
        else:
            page_categories = revision.page.categories or []
            if isinstance(page_categories, list) and page_categories:
                categories = [str(category) for category in page_categories if category]
            else:
                superset_categories = superset_data.get("page_categories") or []
                if isinstance(superset_categories, list):
                    categories = [str(category) for category in superset_categories if category]
                else:
                    categories = []

        payload.append(
            {
                "revid": revision.revid,
                "parentid": revision.parentid,
                "timestamp": revision.timestamp.isoformat(),
                "age_seconds": int(revision.age_at_fetch.total_seconds()),
                "user_name": revision.user_name,
                "change_tags": revision.change_tags
                if revision.change_tags
                else superset_data.get("change_tags", []),
                "comment": revision.comment,
                "categories": categories,
                "sha1": revision.sha1,
                "editor_profile": {
                    "usergroups": user_groups,
                    "is_blocked": (
                        profile.is_blocked
                        if profile
                        else bool(superset_data.get("user_blocked", False))
                    ),
                    "is_bot": (
                        profile.is_bot
                        if profile
                        else ("bot" in group_set or bool(superset_data.get("rc_bot")))
                    ),
                    "is_autopatrolled": (
                        profile.is_autopatrolled if profile else ("autopatrolled" in group_set)
                    ),
                    "is_autoreviewed": (
                        profile.is_autoreviewed
                        if profile
                        else bool(
                            group_set
                            & {"autoreview", "autoreviewer", "editor", "reviewer", "sysop", "bot"}
                        )
                    ),
                },
            }
        )
    return payload


@require_GET
def api_pending(request: HttpRequest, pk: int) -> JsonResponse:
    wiki = _get_wiki(pk)
    pages_payload = []
    for page in PendingPage.objects.filter(wiki=wiki).prefetch_related("revisions"):
        revisions_payload = _build_revision_payload(page.revisions.all(), wiki)
        pages_payload.append(
            {
                "pageid": page.pageid,
                "title": page.title,
                "pending_since": page.pending_since.isoformat() if page.pending_since else None,
                "stable_revid": page.stable_revid,
                "revisions": revisions_payload,
            }
        )
    return JsonResponse({"pages": pages_payload})


@require_GET
def api_page_revisions(request: HttpRequest, pk: int, pageid: int) -> JsonResponse:
    wiki = _get_wiki(pk)
    page = get_object_or_404(
        PendingPage.objects.prefetch_related("revisions"),
        wiki=wiki,
        pageid=pageid,
    )
    revisions_payload = _build_revision_payload(page.revisions.all(), wiki)
    return JsonResponse(
        {
            "pageid": page.pageid,
            "revisions": revisions_payload,
        }
    )


@csrf_exempt
@require_http_methods(["POST"])
def api_autoreview(request: HttpRequest, pk: int, pageid: int) -> JsonResponse:
    wiki = _get_wiki(pk)
    page = get_object_or_404(
        PendingPage.objects.prefetch_related("revisions"),
        wiki=wiki,
        pageid=pageid,
    )
    results = run_autoreview_for_page(page)
    return JsonResponse(
        {
            "pageid": page.pageid,
            "title": page.title,
            "mode": "dry-run",
            "results": results,
        }
    )


@csrf_exempt
@require_http_methods(["POST"])
def api_clear_cache(request: HttpRequest, pk: int) -> JsonResponse:
    wiki = _get_wiki(pk)
    deleted_pages, _ = PendingPage.objects.filter(wiki=wiki).delete()
    return JsonResponse({"cleared": deleted_pages})


@csrf_exempt
@require_http_methods(["GET", "PUT"])
def api_configuration(request: HttpRequest, pk: int) -> JsonResponse:
    wiki = _get_wiki(pk)
    configuration = wiki.configuration
    if request.method == "PUT":
        if request.content_type == "application/json":
            payload = json.loads(request.body.decode("utf-8")) if request.body else {}
        else:
            payload = request.POST.dict()

        blocking_categories = payload.get("blocking_categories", [])
        auto_groups = payload.get("auto_approved_groups", [])
        if isinstance(blocking_categories, str):
            blocking_categories = [blocking_categories]
        if isinstance(auto_groups, str):
            auto_groups = [auto_groups]

        ores_damaging_threshold = payload.get("ores_damaging_threshold")
        ores_goodfaith_threshold = payload.get("ores_goodfaith_threshold")
        ores_damaging_threshold_living = payload.get("ores_damaging_threshold_living")
        ores_goodfaith_threshold_living = payload.get("ores_goodfaith_threshold_living")

        def validate_threshold(value, name):
            if value is not None:
                try:
                    float_value = float(value)
                    if not (0.0 <= float_value <= 1.0):
                        return JsonResponse(
                            {"error": f"{name} must be between 0.0 and 1.0"},
                            status=400,
                        )
                    return float_value
                except (ValueError, TypeError):
                    return JsonResponse(
                        {"error": f"{name} must be a valid number"},
                        status=400,
                    )
            return None

        validated_damaging = validate_threshold(ores_damaging_threshold, "ores_damaging_threshold")
        if isinstance(validated_damaging, JsonResponse):
            return validated_damaging

        validated_goodfaith = validate_threshold(
            ores_goodfaith_threshold, "ores_goodfaith_threshold"
        )
        if isinstance(validated_goodfaith, JsonResponse):
            return validated_goodfaith

        validated_damaging_living = validate_threshold(
            ores_damaging_threshold_living, "ores_damaging_threshold_living"
        )
        if isinstance(validated_damaging_living, JsonResponse):
            return validated_damaging_living

        validated_goodfaith_living = validate_threshold(
            ores_goodfaith_threshold_living, "ores_goodfaith_threshold_living"
        )
        if isinstance(validated_goodfaith_living, JsonResponse):
            return validated_goodfaith_living

        configuration.blocking_categories = blocking_categories
        configuration.auto_approved_groups = auto_groups
        update_fields = ["blocking_categories", "auto_approved_groups", "updated_at"]

        if validated_damaging is not None:
            configuration.ores_damaging_threshold = validated_damaging
            update_fields.append("ores_damaging_threshold")
        if validated_goodfaith is not None:
            configuration.ores_goodfaith_threshold = validated_goodfaith
            update_fields.append("ores_goodfaith_threshold")
        if validated_damaging_living is not None:
            configuration.ores_damaging_threshold_living = validated_damaging_living
            update_fields.append("ores_damaging_threshold_living")
        if validated_goodfaith_living is not None:
            configuration.ores_goodfaith_threshold_living = validated_goodfaith_living
            update_fields.append("ores_goodfaith_threshold_living")

        configuration.save(update_fields=update_fields)

    return JsonResponse(
        {
            "blocking_categories": configuration.blocking_categories,
            "auto_approved_groups": configuration.auto_approved_groups,
            "ores_damaging_threshold": configuration.ores_damaging_threshold,
            "ores_goodfaith_threshold": configuration.ores_goodfaith_threshold,
            "ores_damaging_threshold_living": configuration.ores_damaging_threshold_living,
            "ores_goodfaith_threshold_living": configuration.ores_goodfaith_threshold_living,
        }
    )


@require_GET
def api_available_checks(request: HttpRequest) -> JsonResponse:
    """List all available autoreview checks."""
    checks = [
        {
            "id": check["id"],
            "name": check["name"],
            "priority": check["priority"],
        }
        for check in sorted(AVAILABLE_CHECKS, key=lambda c: c["priority"])
    ]
    return JsonResponse({"checks": checks})


@csrf_exempt
@require_http_methods(["GET", "PUT"])
def api_enabled_checks(request: HttpRequest, pk: int) -> JsonResponse:
    """Get or update enabled checks for a wiki."""
    wiki = _get_wiki(pk)
    configuration = wiki.configuration

    if request.method == "PUT":
        if request.content_type == "application/json":
            payload = json.loads(request.body.decode("utf-8")) if request.body else {}
        else:
            payload = request.POST.dict()

        enabled_checks = payload.get("enabled_checks")
        if enabled_checks is not None:
            if not isinstance(enabled_checks, list):
                return JsonResponse(
                    {"error": "enabled_checks must be a list of check IDs"},
                    status=400,
                )

            all_check_ids = {c["id"] for c in AVAILABLE_CHECKS}
            invalid_ids = [cid for cid in enabled_checks if cid not in all_check_ids]
            if invalid_ids:
                return JsonResponse(
                    {"error": f"Invalid check IDs: {', '.join(invalid_ids)}"},
                    status=400,
                )

            configuration.enabled_checks = enabled_checks
            configuration.save(update_fields=["enabled_checks", "updated_at"])

    all_check_ids = [c["id"] for c in sorted(AVAILABLE_CHECKS, key=lambda c: c["priority"])]
    enabled = configuration.enabled_checks if configuration.enabled_checks else all_check_ids

    return JsonResponse(
        {
            "enabled_checks": enabled,
            "all_checks": all_check_ids,
        }
    )


<<<<<<< HEAD
@require_GET
def api_available_checks(request: HttpRequest) -> JsonResponse:
    """List all available autoreview checks."""
    checks = [
        {
            "id": check["id"],
            "name": check["name"],
            "priority": check["priority"],
        }
        for check in sorted(AVAILABLE_CHECKS, key=lambda c: c["priority"])
    ]
    return JsonResponse({"checks": checks})


@csrf_exempt
@require_http_methods(["GET", "PUT"])
def api_enabled_checks(request: HttpRequest, pk: int) -> JsonResponse:
    """Get or update enabled checks for a wiki."""
    wiki = _get_wiki(pk)
    configuration = wiki.configuration

    if request.method == "PUT":
        if request.content_type == "application/json":
            payload = json.loads(request.body.decode("utf-8")) if request.body else {}
        else:
            payload = request.POST.dict()

        enabled_checks = payload.get("enabled_checks")
        if enabled_checks is not None:
            if not isinstance(enabled_checks, list):
                return JsonResponse(
                    {"error": "enabled_checks must be a list of check IDs"},
                    status=400,
                )

            all_check_ids = {c["id"] for c in AVAILABLE_CHECKS}
            invalid_ids = [cid for cid in enabled_checks if cid not in all_check_ids]
            if invalid_ids:
                return JsonResponse(
                    {"error": f"Invalid check IDs: {', '.join(invalid_ids)}"},
                    status=400,
                )

            configuration.enabled_checks = enabled_checks
            configuration.save(update_fields=["enabled_checks", "updated_at"])

    all_check_ids = [c["id"] for c in sorted(AVAILABLE_CHECKS, key=lambda c: c["priority"])]
    enabled = configuration.enabled_checks if configuration.enabled_checks else all_check_ids

    return JsonResponse(
        {
            "enabled_checks": enabled,
            "all_checks": all_check_ids,
        }
    )


=======
>>>>>>> 95449e05
def fetch_diff(request):
    url = request.GET.get("url")
    if not url:
        return JsonResponse({"error": "Missing 'url' parameter"}, status=400)

    cached_html = cache.get(url)
    if cached_html:
        return HttpResponse(cached_html, content_type="text/html")

    headers = {
        "User-Agent": "Mozilla/5.0 (compatible; DiffFetcher/1.0; +https://yourdomain.com)",
        "Accept-Language": "en-US,en;q=0.9",
    }

    try:
        response = requests.get(url, headers=headers, timeout=10)
        response.raise_for_status()

        html_content = response.text

        cache.set(url, html_content, CACHE_TTL)

        return HttpResponse(html_content, content_type="text/html")
    except requests.RequestException as e:
        return JsonResponse({"error": str(e)}, status=500)


<<<<<<< HEAD
def liftwing_page(request):
    return render(request, "reviews/lift.html")

def test_endpoints_page(request):
    return render(request, "reviews/test_endpoints.html")

@csrf_exempt
def validate_article(request):
    """
    POST JSON: { "wiki": <wiki id|code|{id:,code:}>, "article": "Page title" }
    Response JSON: { "valid": bool, "exists": bool, "pageid": int|null,
        "normalized_title": str|null, "missing": bool, "error": null|str }
    """
    if request.method != "POST":
        return JsonResponse({"error": "Invalid method"}, status=405)

    try:
        payload = json.loads(request.body.decode("utf-8")) if request.body else {}
    except Exception:
        return JsonResponse({"error": "Invalid JSON body"}, status=400)

    article = payload.get("article")
    wiki_payload = payload.get("wiki")

    if not article or not isinstance(article, str) or not article.strip():
        return JsonResponse({"valid": False, "error": "Empty article title"}, status=200)

    try:
        wiki = _resolve_wiki_from_payload(wiki_payload)
    except LookupError as e:
        return JsonResponse({"valid": False, "error": str(e)}, status=400)

    api_endpoint = wiki.api_endpoint
    if not api_endpoint:
        return JsonResponse(
            {"valid": False, "error": "Wiki has no configured api_endpoint"}, status=500
        )

    params = {
        "action": "query",
        "format": "json",
        "formatversion": 2,
        "titles": article,
        "redirects": 1,
        "prop": "info",
    }

    # Build query URL safely
    if "?" not in api_endpoint:
        query_url = f"{api_endpoint}?{urlencode(params)}"
    else:
        query_url = f"{api_endpoint}&{urlencode(params)}"

    headers = {"User-Agent": USER_AGENT}
    try:
        resp = requests.get(query_url, headers=headers, timeout=VALIDATION_TIMEOUT)
        resp.raise_for_status()
    except requests.RequestException as exc:
        logger.exception("Failed to call MediaWiki API for validation: %s", exc)
        return JsonResponse(
            {"valid": False, "error": f"API request failed: {str(exc)}"},
            status=HTTPStatus.BAD_GATEWAY,
        )

    try:
        data = resp.json()
    except ValueError:
        logger.error("MediaWiki API returned non-json for %s", query_url)
        return JsonResponse(
            {"valid": False, "error": "API returned invalid JSON"},
            status=HTTPStatus.BAD_GATEWAY,
        )

    query = data.get("query", {})
    pages = query.get("pages", [])
    if not pages:
        return JsonResponse({"valid": False, "error": "Unexpected API response"}, status=500)

    page = pages[0]
    missing = bool(page.get("missing", False))
    normalized_title = page.get("title")
    pageid = page.get("pageid")

    result = {
        "valid": True,
        "exists": not missing,
        "missing": missing,
        "pageid": pageid if pageid is not None else None,
        "normalized_title": normalized_title,
        "error": None,
    }
    return JsonResponse(result, status=200)


def _resolve_wiki_from_payload(wiki_value):
    """
    Accept either integer pk, string code, or dictionary with 'id'/'code'.
    Returns Wiki instance or raises LookupError.
    """
    from .models import Wiki

    if wiki_value is None:
        raise LookupError("Missing wiki parameter")

    # If a dict was passed (from frontend), try keys
    if isinstance(wiki_value, dict):
        if "id" in wiki_value:
            try:
                return Wiki.objects.get(pk=int(wiki_value["id"]))
            except Exception:
                raise LookupError(f"Unknown wiki id {wiki_value['id']}")
        if "code" in wiki_value:
            try:
                return Wiki.objects.get(code=str(wiki_value["code"]))
            except Exception:
                raise LookupError(f"Unknown wiki code {wiki_value['code']}")

    # If numeric string or int -> assume pk
    try:
        pk = int(wiki_value)
        try:
            return Wiki.objects.get(pk=pk)
        except Exception:
            pass
    except Exception:
        pass

    # Otherwise assume code
    try:
        return Wiki.objects.get(code=str(wiki_value))
    except Exception:
        raise LookupError(f"Unknown wiki identifier: {wiki_value!r}")
    
@csrf_exempt
def fetch_revisions(request):
    if request.method != 'POST':
        return JsonResponse({"error": "Invalid method"}, status=405)
    
    try:
        data = json.loads(request.body)
        wiki = data.get('wiki', 'en')
        article = data.get('article', '')
        
        if not article:
            return JsonResponse({"error": "Missing article parameter"}, status=400)
        
        base_url = f"https://{wiki}.wikipedia.org/w/api.php"
        headers = {"User-Agent": USER_AGENT}

        params = {
            "action": "query",
            "prop": "revisions",
            "titles": article,
            "rvlimit": "max",
            "rvprop": "ids|timestamp|user|comment",
            "format": "json"
        }

        revisions = []
        cont = True
        cont_token = None
        max_iterations = 10  # Prevent infinite loops

        while cont and max_iterations > 0:
            if cont_token:
                params['rvcontinue'] = cont_token

            try:
                response = requests.get(base_url, params=params, headers=headers, timeout=10)
                response.raise_for_status()
                api_data = response.json()
            except requests.exceptions.Timeout:
                return JsonResponse({"error": "Request to Wikipedia API timed out"}, status=504)
            except requests.exceptions.JSONDecodeError as e:
                return JsonResponse({"error": f"Invalid JSON from Wikipedia API: {str(e)}"}, status=500)
            except requests.exceptions.RequestException as e:
                return JsonResponse({"error": f"Wikipedia API error: {str(e)}"}, status=500)

            pages = api_data.get("query", {}).get("pages", {})
            for page_id, page_info in pages.items():
                revs = page_info.get("revisions", [])
                revisions.extend(revs)

            cont_token = api_data.get("continue", {}).get("rvcontinue")
            cont = bool(cont_token)
            max_iterations -= 1

        return JsonResponse({"title": article, "revisions": revisions})
    
    except json.JSONDecodeError:
        return JsonResponse({"error": "Invalid JSON in request body"}, status=400)
    except Exception as e:
        return JsonResponse({"error": f"Unexpected error: {str(e)}"}, status=500)
    
@csrf_exempt
def fetch_liftwing_predictions(request):
    """
    POST JSON: { "wiki": "en", "model": "articlequality", "revisions": [12345, 67890] }
    Response: { "predictions": { "12345": {...}, "67890": {...} } }
    
    Optimized to use concurrent requests with ThreadPoolExecutor for parallel processing.
    Much faster than sequential requests.
    """
    data = json.loads(request.body)
    wiki = data.get("wiki", "en")
    model = data.get("model", "articlequality")
    revisions = data.get("revisions", [])

    if not revisions:
        return JsonResponse({"error": "Missing revisions list"}, status=400)

    # Base URL for LiftWing API
    base_url = f"https://api.wikimedia.org/service/lw/inference/v1/models/{wiki}wiki-{model}/predict"
    headers = {"User-Agent": USER_AGENT}
    
    def fetch_single_prediction(rev_id):
        """Fetch prediction for a single revision ID"""
        try:
            payload = {"rev_id": rev_id}
            resp = requests.post(base_url, json=payload, headers=headers, timeout=15)
            resp.raise_for_status()
            result = resp.json()
            return (rev_id, result.get("output", result))
        except requests.exceptions.Timeout:
            return (rev_id, {"error": "Request timed out"})
        except requests.exceptions.HTTPError as e:
            return (rev_id, {"error": f"HTTP {e.response.status_code}: {str(e)}"})
        except Exception as e:
            return (rev_id, {"error": str(e)})
    
    predictions = {}
    
    # Use ThreadPoolExecutor for parallel requests (max 10 concurrent)
    with ThreadPoolExecutor(max_workers=10) as executor:
        # Submit all tasks
        future_to_rev = {executor.submit(fetch_single_prediction, rev_id): rev_id 
                        for rev_id in revisions}
        
        # Collect results as they complete
        for future in as_completed(future_to_rev):
            rev_id, prediction = future.result()
            predictions[rev_id] = prediction

    return JsonResponse({"predictions": predictions})

@csrf_exempt
def fetch_predictions(request):
    """
    POST JSON: { "wiki": "en", "article": "Allu Arjun", "model": "articlequality" }
    Calls the LiftWing API to fetch predictions for an article.
    """
    if request.method != "POST":
        return JsonResponse({"error": "Invalid method"}, status=405)

    try:
        data = json.loads(request.body.decode("utf-8"))
    except Exception:
        return JsonResponse({"error": "Invalid JSON body"}, status=400)

    wiki = data.get("wiki", "en")
    article = data.get("article", "")
    model = data.get("model", "articlequality")

    if not article:
        return JsonResponse({"error": "Missing article title"}, status=400)

    # LiftWing API endpoint for model inference
    api_url = f"https://api.wikimedia.org/service/lw/inference/v1/models/{wiki}wiki-{model}/predict"

    # For simplicity, we fetch the latest revision ID of the article first
    rev_api = f"https://{wiki}.wikipedia.org/w/api.php"
    params = {
        "action": "query",
        "titles": article,
        "prop": "revisions",
        "rvlimit": 1,
        "rvprop": "ids",
        "format": "json",
    }
    verify=False
    response = requests.get(
    "https://en.wikipedia.org/w/api.php",
    headers=headers,
    params=params
    )
    response.raise_for_status()
    

    try:
        rev_resp = requests.get(rev_api, params=params, timeout=10)
        rev_resp.raise_for_status()
        rev_data = rev_resp.json()
        pages = rev_data.get("query", {}).get("pages", {})
        rev_id = None
        for page_id, page_info in pages.items():
            if "revisions" in page_info:
                rev_id = page_info["revisions"][0]["revid"]
                break
    except Exception as e:
        return JsonResponse({"error": f"Failed to fetch revision ID: {e}"}, status=500)

    if not rev_id:
        return JsonResponse({"error": "No revision found for this article"}, status=404)

    # Call LiftWing API
    payload = {"rev_id": rev_id}
    headers = {"User-Agent": "PendingChangesBot/1.0 (LiftWingIntegration)"}

    try:
        response = requests.post(api_url, headers=headers, json=payload, timeout=10)
        response.raise_for_status()
        prediction = response.json()
        return JsonResponse({
            "wiki": wiki,
            "article": article,
            "rev_id": rev_id,
            "model": model,
            "prediction": prediction
        })
    except requests.RequestException as e:
        return JsonResponse({"error": f"LiftWing request failed: {str(e)}"}, status=500)

    

def liftwing_page(request):
    return render(request, "reviews/lift.html")

@csrf_exempt
def validate_article(request):
    """
    POST JSON: { "wiki": <wiki id|code|{id:,code:}>, "article": "Page title" }
    Response JSON: { "valid": bool, "exists": bool, "pageid": int|null,
        "normalized_title": str|null, "missing": bool, "error": null|str }
    """
    if request.method != "POST":
        return JsonResponse({"error": "Invalid method"}, status=405)

    try:
        payload = json.loads(request.body.decode("utf-8")) if request.body else {}
    except Exception:
        return JsonResponse({"error": "Invalid JSON body"}, status=400)

    article = payload.get("article")
    wiki_payload = payload.get("wiki")

    if not article or not isinstance(article, str) or not article.strip():
        return JsonResponse({"valid": False, "error": "Empty article title"}, status=200)

    try:
        wiki = _resolve_wiki_from_payload(wiki_payload)
    except LookupError as e:
        return JsonResponse({"valid": False, "error": str(e)}, status=400)

    api_endpoint = wiki.api_endpoint
    if not api_endpoint:
        return JsonResponse(
            {"valid": False, "error": "Wiki has no configured api_endpoint"}, status=500
        )

    params = {
        "action": "query",
        "format": "json",
        "formatversion": 2,
        "titles": article,
        "redirects": 1,
        "prop": "info",
    }

    # Build query URL safely
    if "?" not in api_endpoint:
        query_url = f"{api_endpoint}?{urlencode(params)}"
    else:
        query_url = f"{api_endpoint}&{urlencode(params)}"

    headers = {"User-Agent": USER_AGENT}
    try:
        resp = requests.get(query_url, headers=headers, timeout=VALIDATION_TIMEOUT)
        resp.raise_for_status()
    except requests.RequestException as exc:
        logger.exception("Failed to call MediaWiki API for validation: %s", exc)
        return JsonResponse(
            {"valid": False, "error": f"API request failed: {str(exc)}"},
            status=HTTPStatus.BAD_GATEWAY,
        )

    try:
        data = resp.json()
    except ValueError:
        logger.error("MediaWiki API returned non-json for %s", query_url)
        return JsonResponse(
            {"valid": False, "error": "API returned invalid JSON"},
            status=HTTPStatus.BAD_GATEWAY,
        )

    query = data.get("query", {})
    pages = query.get("pages", [])
    if not pages:
        return JsonResponse({"valid": False, "error": "Unexpected API response"}, status=500)

    page = pages[0]
    missing = bool(page.get("missing", False))
    normalized_title = page.get("title")
    pageid = page.get("pageid")

    result = {
        "valid": True,
        "exists": not missing,
        "missing": missing,
        "pageid": pageid if pageid is not None else None,
        "normalized_title": normalized_title,
        "error": None,
    }
    return JsonResponse(result, status=200)

def _resolve_wiki_from_payload(wiki_value):
    """
    Accept either integer pk, string code, or dictionary with 'id'/'code'.
    Returns Wiki instance or raises LookupError.
    """
    from .models import Wiki

    if wiki_value is None:
        raise LookupError("Missing wiki parameter")

    # If a dict was passed (from frontend), try keys
    if isinstance(wiki_value, dict):
        if "id" in wiki_value:
            try:
                return Wiki.objects.get(pk=int(wiki_value["id"]))
            except Exception:
                raise LookupError(f"Unknown wiki id {wiki_value['id']}")
        if "code" in wiki_value:
            try:
                return Wiki.objects.get(code=str(wiki_value["code"]))
            except Exception:
                raise LookupError(f"Unknown wiki code {wiki_value['code']}")

    # If numeric string or int -> assume pk
    try:
        pk = int(wiki_value)
        try:
            return Wiki.objects.get(pk=pk)
        except Exception:
            pass
    except Exception:
        pass

    # Otherwise assume code
    try:
        return Wiki.objects.get(code=str(wiki_value))
    except Exception:
        raise LookupError(f"Unknown wiki identifier: {wiki_value!r}")

@csrf_exempt
def fetch_revisions(request):
    if request.method != 'POST':
        return JsonResponse({"error": "Invalid method"}, status=405)
    
    try:
        data = json.loads(request.body)
        wiki = data.get('wiki', 'en')
        article = data.get('article', '')
        
        if not article:
            return JsonResponse({"error": "Missing article parameter"}, status=400)
        
        base_url = f"https://{wiki}.wikipedia.org/w/api.php"
        headers = {"User-Agent": USER_AGENT}

        params = {
            "action": "query",
            "prop": "revisions",
            "titles": article,
            "rvlimit": "max",
            "rvprop": "ids|timestamp|user|comment",
            "format": "json"
        }

        revisions = []
        cont = True
        cont_token = None
        max_iterations = 10  # Prevent infinite loops

        while cont and max_iterations > 0:
            if cont_token:
                params['rvcontinue'] = cont_token

            try:
                response = requests.get(base_url, params=params, headers=headers, timeout=10)
                response.raise_for_status()
                api_data = response.json()
            except requests.exceptions.Timeout:
                return JsonResponse({"error": "Request to Wikipedia API timed out"}, status=504)
            except requests.exceptions.JSONDecodeError as e:
                return JsonResponse({"error": f"Invalid JSON from Wikipedia API: {str(e)}"}, status=500)
            except requests.exceptions.RequestException as e:
                return JsonResponse({"error": f"Wikipedia API error: {str(e)}"}, status=500)

            pages = api_data.get("query", {}).get("pages", {})
            for page_id, page_info in pages.items():
                revs = page_info.get("revisions", [])
                revisions.extend(revs)

            cont_token = api_data.get("continue", {}).get("rvcontinue")
            cont = bool(cont_token)
            max_iterations -= 1

        return JsonResponse({"title": article, "revisions": revisions})
    
    except json.JSONDecodeError:
        return JsonResponse({"error": "Invalid JSON in request body"}, status=400)
    except Exception as e:
        return JsonResponse({"error": f"Unexpected error: {str(e)}"}, status=500)

@csrf_exempt
def fetch_liftwing_predictions(request):
    """
    POST JSON: { "wiki": "en", "model": "articlequality", "revisions": [12345, 67890] }
    Response: { "predictions": { "12345": {...}, "67890": {...} } }
    
    Optimized to use concurrent requests with ThreadPoolExecutor for parallel processing.
    Much faster than sequential requests.
    """
    data = json.loads(request.body)
    wiki = data.get("wiki", "en")
    model = data.get("model", "articlequality")
    revisions = data.get("revisions", [])

    if not revisions:
        return JsonResponse({"error": "Missing revisions list"}, status=400)

    # Base URL for LiftWing API
    base_url = f"https://api.wikimedia.org/service/lw/inference/v1/models/{wiki}wiki-{model}/predict"
    headers = {"User-Agent": USER_AGENT}
    
    def fetch_single_prediction(rev_id):
        """Fetch prediction for a single revision ID"""
        try:
            payload = {"rev_id": rev_id}
            resp = requests.post(base_url, json=payload, headers=headers, timeout=15)
            resp.raise_for_status()
            result = resp.json()
            return (rev_id, result.get("output", result))
        except requests.exceptions.Timeout:
            return (rev_id, {"error": "Request timed out"})
        except requests.exceptions.HTTPError as e:
            return (rev_id, {"error": f"HTTP {e.response.status_code}: {str(e)}"})
        except Exception as e:
            return (rev_id, {"error": str(e)})
    
    predictions = {}
    
    # Use ThreadPoolExecutor for parallel requests (max 10 concurrent)
    with ThreadPoolExecutor(max_workers=10) as executor:
        # Submit all tasks
        future_to_rev = {executor.submit(fetch_single_prediction, rev_id): rev_id 
                        for rev_id in revisions}
        
        # Collect results as they complete
        for future in as_completed(future_to_rev):
            rev_id, prediction = future.result()
            predictions[rev_id] = prediction

    return JsonResponse({"predictions": predictions})

@csrf_exempt
def fetch_predictions(request):
    """
    POST JSON: { "wiki": "en", "article": "Allu Arjun", "model": "articlequality" }
    Calls the LiftWing API to fetch predictions for an article.
    """
    if request.method != "POST":
        return JsonResponse({"error": "Invalid method"}, status=405)

    try:
        data = json.loads(request.body.decode("utf-8"))
    except Exception:
        return JsonResponse({"error": "Invalid JSON body"}, status=400)

    wiki = data.get("wiki", "en")
    article = data.get("article", "")
    model = data.get("model", "articlequality")

    if not article:
        return JsonResponse({"error": "Missing article title"}, status=400)

    # LiftWing API endpoint for model inference
    api_url = f"https://api.wikimedia.org/service/lw/inference/v1/models/{wiki}wiki-{model}/predict"

    # For simplicity, we fetch the latest revision ID of the article first
    rev_api = f"https://{wiki}.wikipedia.org/w/api.php"
    params = {
        "action": "query",
        "titles": article,
        "prop": "revisions",
        "rvlimit": 1,
        "rvprop": "ids",
        "format": "json",
    }
    headers = {"User-Agent": USER_AGENT}
    try:
        rev_resp = requests.get(rev_api, params=params, headers=headers, timeout=10)
        rev_resp.raise_for_status()
        rev_data = rev_resp.json()
        pages = rev_data.get("query", {}).get("pages", {})
        rev_id = None
        for page_id, page_info in pages.items():
            if "revisions" in page_info:
                rev_id = page_info["revisions"][0]["revid"]
                break
    except Exception as e:
        return JsonResponse({"error": f"Failed to fetch revision ID: {e}"}, status=500)

    if not rev_id:
        return JsonResponse({"error": "No revision found for this article"}, status=404)

    # Call LiftWing API
    payload = {"rev_id": rev_id}
    headers = {"User-Agent": USER_AGENT}

    try:
        response = requests.post(api_url, headers=headers, json=payload, timeout=10)
        response.raise_for_status()
        prediction = response.json()
        return JsonResponse({
            "wiki": wiki,
            "article": article,
            "rev_id": rev_id,
            "model": model,
            "prediction": prediction
        })
    except requests.RequestException as e:
        return JsonResponse({"error": f"LiftWing request failed: {str(e)}"}, status=500)

@require_GET
def liftwing_models(request, wiki_code):
    """Return available LiftWing models for the given wiki."""
    # Comprehensive list of available Wikimedia ML models
    models = [
        {
            "name": "articlequality",
            "version": "1.0.0",
            "description": "Predicts the quality class of Wikipedia articles",
            "supported_languages": ["en", "de", "fr", "es", "it", "pt", "ru", "ja", "zh", "ar", "hi", "tr", "pl", "nl", "sv", "no", "da", "fi", "cs", "hu", "ro", "bg", "hr", "sk", "sl", "et", "lv", "lt", "el", "he", "th", "vi", "ko", "uk", "be", "mk", "sq", "sr", "bs", "hr", "sl", "sk", "cs", "pl", "hu", "ro", "bg", "el", "tr", "ar", "he", "fa", "ur", "hi", "bn", "ta", "te", "ml", "kn", "gu", "pa", "or", "as", "ne", "si", "my", "km", "lo", "th", "vi", "ko", "ja", "zh", "yue", "zh-min-nan", "nan", "hak", "gan", "wuu", "cdo", "mnp", "cjy", "hsn", "lzh", "zh-classical", "zh-yue", "yue", "nan", "hak", "gan", "wuu", "cdo", "mnp", "cjy", "hsn", "lzh", "zh-classical"]
        },
        {
            "name": "draftquality",
            "version": "1.0.0",
            "description": "Predicts the quality of new article drafts",
            "supported_languages": ["en", "de", "fr", "es", "it", "pt", "ru", "ja", "zh", "ar", "hi", "tr", "pl", "nl", "sv", "no", "da", "fi", "cs", "hu", "ro", "bg", "hr", "sk", "sl", "et", "lv", "lt", "el", "he", "th", "vi", "ko", "uk", "be", "mk", "sq", "sr", "bs", "hr", "sl", "sk", "cs", "pl", "hu", "ro", "bg", "el", "tr", "ar", "he", "fa", "ur", "hi", "bn", "ta", "te", "ml", "kn", "gu", "pa", "or", "as", "ne", "si", "my", "km", "lo", "th", "vi", "ko", "ja", "zh", "yue", "zh-min-nan", "nan", "hak", "gan", "wuu", "cdo", "mnp", "cjy", "hsn", "lzh", "zh-classical", "zh-yue", "yue", "nan", "hak", "gan", "wuu", "cdo", "mnp", "cjy", "hsn", "lzh", "zh-classical"]
        },
        {
            "name": "revertrisk",
            "version": "1.0.0",
            "description": "Predicts the likelihood of an edit being reverted",
            "supported_languages": ["en", "de", "fr", "es", "it", "pt", "ru", "ja", "zh", "ar", "hi", "tr", "pl", "nl", "sv", "no", "da", "fi", "cs", "hu", "ro", "bg", "hr", "sk", "sl", "et", "lv", "lt", "el", "he", "th", "vi", "ko", "uk", "be", "mk", "sq", "sr", "bs", "hr", "sl", "sk", "cs", "pl", "hu", "ro", "bg", "el", "tr", "ar", "he", "fa", "ur", "hi", "bn", "ta", "te", "ml", "kn", "gu", "pa", "or", "as", "ne", "si", "my", "km", "lo", "th", "vi", "ko", "ja", "zh", "yue", "zh-min-nan", "nan", "hak", "gan", "wuu", "cdo", "mnp", "cjy", "hsn", "lzh", "zh-classical", "zh-yue", "yue", "nan", "hak", "gan", "wuu", "cdo", "mnp", "cjy", "hsn", "lzh", "zh-classical"]
        },
        {
            "name": "revertrisk-multilingual",
            "version": "1.0.0",
            "description": "Multilingual revert risk prediction",
            "supported_languages": ["en", "de", "fr", "es", "it", "pt", "ru", "ja", "zh", "ar", "hi", "tr", "pl", "nl", "sv", "no", "da", "fi", "cs", "hu", "ro", "bg", "hr", "sk", "sl", "et", "lv", "lt", "el", "he", "th", "vi", "ko", "uk", "be", "mk", "sq", "sr", "bs", "hr", "sl", "sk", "cs", "pl", "hu", "ro", "bg", "el", "tr", "ar", "he", "fa", "ur", "hi", "bn", "ta", "te", "ml", "kn", "gu", "pa", "or", "as", "ne", "si", "my", "km", "lo", "th", "vi", "ko", "ja", "zh", "yue", "zh-min-nan", "nan", "hak", "gan", "wuu", "cdo", "mnp", "cjy", "hsn", "lzh", "zh-classical", "zh-yue", "yue", "nan", "hak", "gan", "wuu", "cdo", "mnp", "cjy", "hsn", "lzh", "zh-classical"]
        },
        {
            "name": "damaging",
            "version": "1.0.0",
            "description": "Predicts if an edit is damaging",
            "supported_languages": ["en", "de", "fr", "es", "it", "pt", "ru", "ja", "zh", "ar", "hi", "tr", "pl", "nl", "sv", "no", "da", "fi", "cs", "hu", "ro", "bg", "hr", "sk", "sl", "et", "lv", "lt", "el", "he", "th", "vi", "ko", "uk", "be", "mk", "sq", "sr", "bs", "hr", "sl", "sk", "cs", "pl", "hu", "ro", "bg", "el", "tr", "ar", "he", "fa", "ur", "hi", "bn", "ta", "te", "ml", "kn", "gu", "pa", "or", "as", "ne", "si", "my", "km", "lo", "th", "vi", "ko", "ja", "zh", "yue", "zh-min-nan", "nan", "hak", "gan", "wuu", "cdo", "mnp", "cjy", "hsn", "lzh", "zh-classical", "zh-yue", "yue", "nan", "hak", "gan", "wuu", "cdo", "mnp", "cjy", "hsn", "lzh", "zh-classical"]
        },
        {
            "name": "goodfaith",
            "version": "1.0.0",
            "description": "Predicts if an edit is made in good faith",
            "supported_languages": ["en", "de", "fr", "es", "it", "pt", "ru", "ja", "zh", "ar", "hi", "tr", "pl", "nl", "sv", "no", "da", "fi", "cs", "hu", "ro", "bg", "hr", "sk", "sl", "et", "lv", "lt", "el", "he", "th", "vi", "ko", "uk", "be", "mk", "sq", "sr", "bs", "hr", "sl", "sk", "cs", "pl", "hu", "ro", "bg", "el", "tr", "ar", "he", "fa", "ur", "hi", "bn", "ta", "te", "ml", "kn", "gu", "pa", "or", "as", "ne", "si", "my", "km", "lo", "th", "vi", "ko", "ja", "zh", "yue", "zh-min-nan", "nan", "hak", "gan", "wuu", "cdo", "mnp", "cjy", "hsn", "lzh", "zh-classical", "zh-yue", "yue", "nan", "hak", "gan", "wuu", "cdo", "mnp", "cjy", "hsn", "lzh", "zh-classical"]
        }
    ]
    return JsonResponse({"models": models})


=======
>>>>>>> 95449e05
@require_GET
def api_statistics(request: HttpRequest, pk: int) -> JsonResponse:
    """Get cached review statistics for a wiki."""
    wiki = _get_wiki(pk)

    # Get metadata
    try:
        metadata = ReviewStatisticsMetadata.objects.get(wiki=wiki)
        metadata_payload = {
            "last_refreshed_at": metadata.last_refreshed_at.isoformat(),
            "total_records": metadata.total_records,
            "oldest_review_timestamp": (
                metadata.oldest_review_timestamp.isoformat()
                if metadata.oldest_review_timestamp
                else None
            ),
            "newest_review_timestamp": (
                metadata.newest_review_timestamp.isoformat()
                if metadata.newest_review_timestamp
                else None
            ),
        }
    except ReviewStatisticsMetadata.DoesNotExist:
        metadata_payload = {
            "last_refreshed_at": None,
            "total_records": 0,
            "oldest_review_timestamp": None,
            "newest_review_timestamp": None,
        }

    # Get filter parameters
    reviewer_filter = request.GET.get("reviewer", "").strip()
    reviewed_user_filter = request.GET.get("reviewed_user", "").strip()
    time_filter = request.GET.get("time_filter", "all").strip()
    exclude_auto_reviewers = request.GET.get("exclude_auto_reviewers", "false").lower() == "true"
    limit = int(request.GET.get("limit", 100))

    # Build base query
    statistics_qs = ReviewStatisticsCache.objects.filter(wiki=wiki)

    # Apply time filter
    cutoff = get_time_filter_cutoff(time_filter)
    if cutoff:
        statistics_qs = statistics_qs.filter(reviewed_timestamp__gte=cutoff)

    # Apply reviewer filter
    if reviewer_filter:
        statistics_qs = statistics_qs.filter(reviewer_name__iexact=reviewer_filter)

    # Apply reviewed user filter
    if reviewed_user_filter:
        statistics_qs = statistics_qs.filter(reviewed_user_name__iexact=reviewed_user_filter)

    # Apply auto-reviewer exclusion filter
    if exclude_auto_reviewers:
        # Get users with auto-review rights
        auto_reviewers = EditorProfile.objects.filter(wiki=wiki, is_autoreviewed=True).values_list(
            "username", flat=True
        )
        # Exclude these users from reviewed_user_name
        statistics_qs = statistics_qs.exclude(reviewed_user_name__in=auto_reviewers)

    # Get aggregated data - Top Reviewers (with same filters)
    top_reviewers_qs = ReviewStatisticsCache.objects.filter(wiki=wiki)
    if cutoff:
        top_reviewers_qs = top_reviewers_qs.filter(reviewed_timestamp__gte=cutoff)
    if exclude_auto_reviewers:
        top_reviewers_qs = top_reviewers_qs.exclude(reviewed_user_name__in=auto_reviewers)

    top_reviewers = (
        top_reviewers_qs.values("reviewer_name")
        .annotate(review_count=Count("id"))
        .order_by("-review_count")[:20]
    )

    # Get aggregated data - Top Reviewed Users (with same filters)
    top_reviewed_users_qs = ReviewStatisticsCache.objects.filter(wiki=wiki)
    if cutoff:
        top_reviewed_users_qs = top_reviewed_users_qs.filter(reviewed_timestamp__gte=cutoff)
    if exclude_auto_reviewers:
        top_reviewed_users_qs = top_reviewed_users_qs.exclude(reviewed_user_name__in=auto_reviewers)

    top_reviewed_users = (
        top_reviewed_users_qs.values("reviewed_user_name")
        .annotate(review_count=Count("id"))
        .order_by("-review_count")[:20]
    )

    # Get individual records (with optional filters)
    records = statistics_qs.order_by("-reviewed_timestamp")[:limit]
    records_payload = [
        {
            "reviewer_name": record.reviewer_name,
            "reviewed_user_name": record.reviewed_user_name,
            "page_title": record.page_title,
            "page_id": record.page_id,
            "reviewed_revision_id": record.reviewed_revision_id,
            "pending_revision_id": record.pending_revision_id,
            "reviewed_timestamp": record.reviewed_timestamp.isoformat(),
            "pending_timestamp": record.pending_timestamp.isoformat(),
            "review_delay_days": record.review_delay_days,
        }
        for record in records
    ]

    return JsonResponse(
        {
            "metadata": metadata_payload,
            "top_reviewers": list(top_reviewers),
            "top_reviewed_users": list(top_reviewed_users),
            "records": records_payload,
        }
    )


@require_GET
def api_statistics_charts(request: HttpRequest, pk: int) -> JsonResponse:
    """Get chart data for review statistics."""
    wiki = _get_wiki(pk)

    # Get filter parameters
    time_filter = request.GET.get("time_filter", "all").strip()
    exclude_auto_reviewers = request.GET.get("exclude_auto_reviewers", "false").lower() == "true"

    # Build base query
    statistics_qs = ReviewStatisticsCache.objects.filter(wiki=wiki)

    # Apply time filter
    cutoff = get_time_filter_cutoff(time_filter)
    if cutoff:
        statistics_qs = statistics_qs.filter(reviewed_timestamp__gte=cutoff)

    # Apply auto-reviewer exclusion
    if exclude_auto_reviewers:
        auto_reviewers = EditorProfile.objects.filter(wiki=wiki, is_autoreviewed=True).values_list(
            "username", flat=True
        )
        statistics_qs = statistics_qs.exclude(reviewed_user_name__in=auto_reviewers)

    # Get all records for processing
    records = statistics_qs.values(
        "reviewed_timestamp", "reviewer_name", "review_delay_days"
    ).order_by("reviewed_timestamp")

    # Group data by date or hour depending on time filter
    reviewers_by_date = defaultdict(set)
    pending_by_date = defaultdict(int)
    delays_by_date = defaultdict(list)

    # For "day" filter, group by hour; otherwise by date
    use_hourly = time_filter == "day"

    for record in records:
        timestamp = record["reviewed_timestamp"]
        if use_hourly:
            # Group by hour: format as "YYYY-MM-DD HH:00"
            date_str = timestamp.strftime("%Y-%m-%d %H:00")
        else:
            # Group by date: format as "YYYY-MM-DD"
            date_str = timestamp.date().isoformat()

        reviewers_by_date[date_str].add(record["reviewer_name"])
        pending_by_date[date_str] += 1
        delays_by_date[date_str].append(float(record["review_delay_days"]))

    # Build chart data
    reviewers_over_time = [
        {"date": date, "count": len(reviewers)}
        for date, reviewers in sorted(reviewers_by_date.items())
    ]

    pending_reviews_per_day = [
        {"date": date, "count": count} for date, count in sorted(pending_by_date.items())
    ]

    average_delay_over_time = [
        {"date": date, "avg_delay": sum(delays) / len(delays) if delays else 0}
        for date, delays in sorted(delays_by_date.items())
    ]

    delay_percentiles = [
        {
            "date": date,
            "p10": calculate_percentile(delays, 10),
            "p50": calculate_percentile(delays, 50),
            "p90": calculate_percentile(delays, 90),
        }
        for date, delays in sorted(delays_by_date.items())
    ]

    # Calculate overall statistics
    all_delays = [delay for delays in delays_by_date.values() for delay in delays]
    overall_stats = {
        "avg_delay": sum(all_delays) / len(all_delays) if all_delays else 0,
        "p10": calculate_percentile(all_delays, 10),
        "p50": calculate_percentile(all_delays, 50),
        "p90": calculate_percentile(all_delays, 90),
        "total_reviews": len(all_delays),
        "unique_reviewers": len({rev for revs in reviewers_by_date.values() for rev in revs}),
    }

    return JsonResponse(
        {
            "reviewers_over_time": reviewers_over_time,
            "pending_reviews_per_day": pending_reviews_per_day,
            "average_delay_over_time": average_delay_over_time,
            "delay_percentiles": delay_percentiles,
            "overall_stats": overall_stats,
        }
    )


@csrf_exempt
@require_http_methods(["POST"])
def api_statistics_refresh(request: HttpRequest, pk: int) -> JsonResponse:
    """Refresh review statistics for a wiki."""
    wiki = _get_wiki(pk)
    client = WikiClient(wiki)

    # Get optional limit parameter
    limit = int(request.POST.get("limit", 10000))

    try:
        result = client.fetch_review_statistics(limit=limit)
    except Exception as exc:  # pragma: no cover - network failures handled in UI
        logger.exception("Failed to refresh statistics for %s", wiki.code)
        return JsonResponse(
            {"error": str(exc)},
            status=HTTPStatus.BAD_GATEWAY,
        )

    return JsonResponse(
        {
            "total_records": result["total_records"],
            "oldest_timestamp": (
                result["oldest_timestamp"].isoformat() if result["oldest_timestamp"] else None
            ),
            "newest_timestamp": (
                result["newest_timestamp"].isoformat() if result["newest_timestamp"] else None
            ),
        }
    )<|MERGE_RESOLUTION|>--- conflicted
+++ resolved
@@ -3,10 +3,7 @@
 import json
 import logging
 from collections import defaultdict
-<<<<<<< HEAD
 from concurrent.futures import ThreadPoolExecutor, as_completed
-=======
->>>>>>> 95449e05
 from datetime import datetime, timedelta
 from http import HTTPStatus
 from urllib.parse import urlencode
@@ -712,66 +709,6 @@
     )
 
 
-<<<<<<< HEAD
-@require_GET
-def api_available_checks(request: HttpRequest) -> JsonResponse:
-    """List all available autoreview checks."""
-    checks = [
-        {
-            "id": check["id"],
-            "name": check["name"],
-            "priority": check["priority"],
-        }
-        for check in sorted(AVAILABLE_CHECKS, key=lambda c: c["priority"])
-    ]
-    return JsonResponse({"checks": checks})
-
-
-@csrf_exempt
-@require_http_methods(["GET", "PUT"])
-def api_enabled_checks(request: HttpRequest, pk: int) -> JsonResponse:
-    """Get or update enabled checks for a wiki."""
-    wiki = _get_wiki(pk)
-    configuration = wiki.configuration
-
-    if request.method == "PUT":
-        if request.content_type == "application/json":
-            payload = json.loads(request.body.decode("utf-8")) if request.body else {}
-        else:
-            payload = request.POST.dict()
-
-        enabled_checks = payload.get("enabled_checks")
-        if enabled_checks is not None:
-            if not isinstance(enabled_checks, list):
-                return JsonResponse(
-                    {"error": "enabled_checks must be a list of check IDs"},
-                    status=400,
-                )
-
-            all_check_ids = {c["id"] for c in AVAILABLE_CHECKS}
-            invalid_ids = [cid for cid in enabled_checks if cid not in all_check_ids]
-            if invalid_ids:
-                return JsonResponse(
-                    {"error": f"Invalid check IDs: {', '.join(invalid_ids)}"},
-                    status=400,
-                )
-
-            configuration.enabled_checks = enabled_checks
-            configuration.save(update_fields=["enabled_checks", "updated_at"])
-
-    all_check_ids = [c["id"] for c in sorted(AVAILABLE_CHECKS, key=lambda c: c["priority"])]
-    enabled = configuration.enabled_checks if configuration.enabled_checks else all_check_ids
-
-    return JsonResponse(
-        {
-            "enabled_checks": enabled,
-            "all_checks": all_check_ids,
-        }
-    )
-
-
-=======
->>>>>>> 95449e05
 def fetch_diff(request):
     url = request.GET.get("url")
     if not url:
@@ -799,12 +736,8 @@
         return JsonResponse({"error": str(e)}, status=500)
 
 
-<<<<<<< HEAD
 def liftwing_page(request):
     return render(request, "reviews/lift.html")
-
-def test_endpoints_page(request):
-    return render(request, "reviews/test_endpoints.html")
 
 @csrf_exempt
 def validate_article(request):
@@ -1479,8 +1412,6 @@
     return JsonResponse({"models": models})
 
 
-=======
->>>>>>> 95449e05
 @require_GET
 def api_statistics(request: HttpRequest, pk: int) -> JsonResponse:
     """Get cached review statistics for a wiki."""
