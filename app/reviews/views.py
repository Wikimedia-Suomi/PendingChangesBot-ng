from __future__ import annotations

import json
import logging
from collections import defaultdict
from datetime import datetime, timedelta
from http import HTTPStatus

import requests
from django.core.cache import cache
from django.db.models import Count
from django.http import HttpRequest, HttpResponse, JsonResponse
from django.shortcuts import get_object_or_404, render
from django.utils import timezone
from django.views.decorators.csrf import csrf_exempt
from django.views.decorators.http import require_GET, require_http_methods

from .autoreview.checks import AVAILABLE_CHECKS
from .autoreview.runner import run_autoreview_for_page
from .models import (
    EditorProfile,
    PendingPage,
    ReviewStatisticsCache,
    ReviewStatisticsMetadata,
    Wiki,
    WikiConfiguration,
)
from .services import WikiClient

logger = logging.getLogger(__name__)
CACHE_TTL = 60 * 60 * 1


def calculate_percentile(values: list[float], percentile: float) -> float:
    """
    Calculate the percentile of a list of values using linear interpolation.

    This function implements the standard percentile calculation method:
    1. Sort the values in ascending order
    2. Calculate the index position: (n-1) * (percentile/100)
    3. If the index is not a whole number, interpolate between the floor and ceiling values

    For median (P50), this returns the middle value for odd-length lists,
    or the average of the two middle values for even-length lists.

    Args:
        values: List of numeric values to calculate percentile from
        percentile: The percentile to calculate (0-100), e.g., 50 for median

    Returns:
        The calculated percentile value, or 0.0 if the list is empty

    Examples:
        >>> calculate_percentile([1, 2, 3, 4, 5], 50)  # Median
        3.0
        >>> calculate_percentile([1, 2, 3, 4], 50)  # Median of even list
        2.5
        >>> calculate_percentile([1, 5, 10, 20], 90)  # P90
        17.0
    """
    if not values:
        return 0.0
    sorted_values = sorted(values)
    index = (len(sorted_values) - 1) * (percentile / 100.0)
    floor = int(index)
    ceil = floor + 1
    if ceil >= len(sorted_values):
        return sorted_values[floor]
    # Linear interpolation between floor and ceil
    return sorted_values[floor] + (sorted_values[ceil] - sorted_values[floor]) * (index - floor)


def get_time_filter_cutoff(time_filter: str) -> datetime | None:
    """Get the cutoff datetime for a time filter."""
    now = timezone.now()
    if time_filter == "day":
        return now - timedelta(days=1)
    elif time_filter == "week":
        return now - timedelta(days=7)
    return None


def statistics_page(request: HttpRequest) -> HttpResponse:
    """Render the standalone statistics page."""
    wikis = Wiki.objects.all().order_by("code")
    if not wikis.exists():
        # If no wikis, redirect to main page to populate them
        return index(request)

    payload = []
    for wiki in wikis:
        configuration, _ = WikiConfiguration.objects.get_or_create(wiki=wiki)
        payload.append(
            {
                "id": wiki.id,
                "name": wiki.name,
                "code": wiki.code,
                "api_endpoint": wiki.api_endpoint,
                "configuration": {
                    "blocking_categories": configuration.blocking_categories,
                    "auto_approved_groups": configuration.auto_approved_groups,
                },
            }
        )
    return render(
        request,
        "reviews/statistics.html",
        {
            "initial_wikis": json.dumps(payload),
        },
    )


def index(request: HttpRequest) -> HttpResponse:
    """Render the Vue.js application shell."""

    wikis = Wiki.objects.all().order_by("code")
    if not wikis.exists():
        # All Wikipedias using FlaggedRevisions extension
        # Source: https://noc.wikimedia.org/conf/highlight.php?file=flaggedrevs.php
        default_wikis = (
            {
                "name": "Alemannic Wikipedia",
                "code": "als",
                "api_endpoint": "https://als.wikipedia.org/w/api.php",
            },
            {
                "name": "Arabic Wikipedia",
                "code": "ar",
                "api_endpoint": "https://ar.wikipedia.org/w/api.php",
            },
            {
                "name": "Belarusian Wikipedia",
                "code": "be",
                "api_endpoint": "https://be.wikipedia.org/w/api.php",
            },
            {
                "name": "Bengali Wikipedia",
                "code": "bn",
                "api_endpoint": "https://bn.wikipedia.org/w/api.php",
            },
            {
                "name": "Bosnian Wikipedia",
                "code": "bs",
                "api_endpoint": "https://bs.wikipedia.org/w/api.php",
            },
            {
                "name": "Chechen Wikipedia",
                "code": "ce",
                "api_endpoint": "https://ce.wikipedia.org/w/api.php",
            },
            {
                "name": "Central Kurdish Wikipedia",
                "code": "ckb",
                "api_endpoint": "https://ckb.wikipedia.org/w/api.php",
            },
            {
                "name": "German Wikipedia",
                "code": "de",
                "api_endpoint": "https://de.wikipedia.org/w/api.php",
            },
            {
                "name": "English Wikipedia",
                "code": "en",
                "api_endpoint": "https://en.wikipedia.org/w/api.php",
            },
            {
                "name": "Esperanto Wikipedia",
                "code": "eo",
                "api_endpoint": "https://eo.wikipedia.org/w/api.php",
            },
            {
                "name": "Persian Wikipedia",
                "code": "fa",
                "api_endpoint": "https://fa.wikipedia.org/w/api.php",
            },
            {
                "name": "Finnish Wikipedia",
                "code": "fi",
                "api_endpoint": "https://fi.wikipedia.org/w/api.php",
            },
            {
                "name": "Hindi Wikipedia",
                "code": "hi",
                "api_endpoint": "https://hi.wikipedia.org/w/api.php",
            },
            {
                "name": "Hungarian Wikipedia",
                "code": "hu",
                "api_endpoint": "https://hu.wikipedia.org/w/api.php",
            },
            {
                "name": "Interlingua Wikipedia",
                "code": "ia",
                "api_endpoint": "https://ia.wikipedia.org/w/api.php",
            },
            {
                "name": "Indonesian Wikipedia",
                "code": "id",
                "api_endpoint": "https://id.wikipedia.org/w/api.php",
            },
            {
                "name": "Georgian Wikipedia",
                "code": "ka",
                "api_endpoint": "https://ka.wikipedia.org/w/api.php",
            },
            {
                "name": "Polish Wikipedia",
                "code": "pl",
                "api_endpoint": "https://pl.wikipedia.org/w/api.php",
            },
            {
                "name": "Portuguese Wikipedia",
                "code": "pt",
                "api_endpoint": "https://pt.wikipedia.org/w/api.php",
            },
            {
                "name": "Russian Wikipedia",
                "code": "ru",
                "api_endpoint": "https://ru.wikipedia.org/w/api.php",
            },
            {
                "name": "Albanian Wikipedia",
                "code": "sq",
                "api_endpoint": "https://sq.wikipedia.org/w/api.php",
            },
            {
                "name": "Turkish Wikipedia",
                "code": "tr",
                "api_endpoint": "https://tr.wikipedia.org/w/api.php",
            },
            {
                "name": "Ukrainian Wikipedia",
                "code": "uk",
                "api_endpoint": "https://uk.wikipedia.org/w/api.php",
            },
            {
                "name": "Venetian Wikipedia",
                "code": "vec",
                "api_endpoint": "https://vec.wikipedia.org/w/api.php",
            },
        )
        for defaults in default_wikis:
            wiki, _ = Wiki.objects.get_or_create(
                code=defaults["code"],
                defaults={
                    "name": defaults["name"],
                    "api_endpoint": defaults["api_endpoint"],
                },
            )
            WikiConfiguration.objects.get_or_create(wiki=wiki)
        wikis = Wiki.objects.all().order_by("code")
    payload = []
    for wiki in wikis:
        configuration, _ = WikiConfiguration.objects.get_or_create(wiki=wiki)
        payload.append(
            {
                "id": wiki.id,
                "name": wiki.name,
                "code": wiki.code,
                "api_endpoint": wiki.api_endpoint,
                "configuration": {
                    "blocking_categories": configuration.blocking_categories,
                    "auto_approved_groups": configuration.auto_approved_groups,
<<<<<<< HEAD
                    "test_mode": configuration.test_mode,
                    "test_revision_ids": configuration.test_revision_ids,
=======
                    "ores_damaging_threshold": configuration.ores_damaging_threshold,
                    "ores_goodfaith_threshold": configuration.ores_goodfaith_threshold,
                    "ores_damaging_threshold_living": configuration.ores_damaging_threshold_living,
                    "ores_goodfaith_threshold_living": configuration.ores_goodfaith_threshold_living,  # noqa E501
>>>>>>> 95449e05
                },
            }
        )
    return render(
        request,
        "reviews/index.html",
        {
            "initial_wikis": payload,
        },
    )


@require_GET
def api_wikis(request: HttpRequest) -> JsonResponse:
    payload = []
    for wiki in Wiki.objects.all().order_by("code"):
        configuration = getattr(wiki, "configuration", None)
        payload.append(
            {
                "id": wiki.id,
                "name": wiki.name,
                "code": wiki.code,
                "api_endpoint": wiki.api_endpoint,
                "configuration": {
                    "blocking_categories": (
                        configuration.blocking_categories if configuration else []
                    ),
                    "auto_approved_groups": (
                        configuration.auto_approved_groups if configuration else []
                    ),
                    "ores_damaging_threshold": (
                        configuration.ores_damaging_threshold if configuration else 0.0
                    ),
                    "ores_goodfaith_threshold": (
                        configuration.ores_goodfaith_threshold if configuration else 0.0
                    ),
                    "ores_damaging_threshold_living": (
                        configuration.ores_damaging_threshold_living if configuration else 0.0
                    ),
                    "ores_goodfaith_threshold_living": (
                        configuration.ores_goodfaith_threshold_living if configuration else 0.0
                    ),
                },
            }
        )
    return JsonResponse({"wikis": payload})


def _get_wiki(pk: int) -> Wiki:
    wiki = get_object_or_404(Wiki, pk=pk)
    WikiConfiguration.objects.get_or_create(wiki=wiki)
    return wiki


@csrf_exempt
@require_http_methods(["POST"])
def api_refresh(request: HttpRequest, pk: int) -> JsonResponse:
    wiki = _get_wiki(pk)
    client = WikiClient(wiki)
    try:
        pages = client.refresh()
    except Exception as exc:  # pragma: no cover - network failures handled in UI
        logger.exception("Failed to refresh pending changes for %s", wiki.code)
        return JsonResponse(
            {"error": str(exc)},
            status=HTTPStatus.BAD_GATEWAY,
        )
    return JsonResponse({"pages": [page.pageid for page in pages]})


def _build_revision_payload(revisions, wiki):
    usernames: set[str] = {revision.user_name for revision in revisions if revision.user_name}
    profiles = {
        profile.username: profile
        for profile in EditorProfile.objects.filter(wiki=wiki, username__in=usernames)
    }

    payload: list[dict] = []
    for revision in revisions:
        if revision.page and revision.revid == revision.page.stable_revid:
            continue
        profile = profiles.get(revision.user_name)
        superset_data = revision.superset_data or {}
        user_groups = profile.usergroups if profile else superset_data.get("user_groups", [])
        if not user_groups:
            user_groups = []
        group_set = set(user_groups)
        revision_categories = list(revision.categories or [])
        if revision_categories:
            categories = revision_categories
        else:
            page_categories = revision.page.categories or []
            if isinstance(page_categories, list) and page_categories:
                categories = [str(category) for category in page_categories if category]
            else:
                superset_categories = superset_data.get("page_categories") or []
                if isinstance(superset_categories, list):
                    categories = [str(category) for category in superset_categories if category]
                else:
                    categories = []

        payload.append(
            {
                "revid": revision.revid,
                "parentid": revision.parentid,
                "timestamp": revision.timestamp.isoformat(),
                "age_seconds": int(revision.age_at_fetch.total_seconds()),
                "user_name": revision.user_name,
                "change_tags": revision.change_tags
                if revision.change_tags
                else superset_data.get("change_tags", []),
                "comment": revision.comment,
                "categories": categories,
                "sha1": revision.sha1,
                "editor_profile": {
                    "usergroups": user_groups,
                    "is_blocked": (
                        profile.is_blocked
                        if profile
                        else bool(superset_data.get("user_blocked", False))
                    ),
                    "is_bot": (
                        profile.is_bot
                        if profile
                        else ("bot" in group_set or bool(superset_data.get("rc_bot")))
                    ),
                    "is_autopatrolled": (
                        profile.is_autopatrolled if profile else ("autopatrolled" in group_set)
                    ),
                    "is_autoreviewed": (
                        profile.is_autoreviewed
                        if profile
                        else bool(
                            group_set
                            & {"autoreview", "autoreviewer", "editor", "reviewer", "sysop", "bot"}
                        )
                    ),
                },
            }
        )
    return payload


@require_GET
def api_pending(request: HttpRequest, pk: int) -> JsonResponse:
    wiki = _get_wiki(pk)
    pages_payload = []
    for page in PendingPage.objects.filter(wiki=wiki).prefetch_related("revisions"):
        revisions_payload = _build_revision_payload(page.revisions.all(), wiki)
        pages_payload.append(
            {
                "pageid": page.pageid,
                "title": page.title,
                "pending_since": page.pending_since.isoformat() if page.pending_since else None,
                "stable_revid": page.stable_revid,
                "revisions": revisions_payload,
            }
        )
    return JsonResponse({"pages": pages_payload})


@require_GET
def api_page_revisions(request: HttpRequest, pk: int, pageid: int) -> JsonResponse:
    wiki = _get_wiki(pk)
    page = get_object_or_404(
        PendingPage.objects.prefetch_related("revisions"),
        wiki=wiki,
        pageid=pageid,
    )
    revisions_payload = _build_revision_payload(page.revisions.all(), wiki)
    return JsonResponse(
        {
            "pageid": page.pageid,
            "revisions": revisions_payload,
        }
    )


@csrf_exempt
@require_http_methods(["POST"])
def api_autoreview(request: HttpRequest, pk: int, pageid: int) -> JsonResponse:
    wiki = _get_wiki(pk)
    page = get_object_or_404(
        PendingPage.objects.prefetch_related("revisions"),
        wiki=wiki,
        pageid=pageid,
    )
    results = run_autoreview_for_page(page)
    return JsonResponse(
        {
            "pageid": page.pageid,
            "title": page.title,
            "mode": "dry-run",
            "results": results,
        }
    )


@csrf_exempt
@require_http_methods(["POST"])
def api_clear_cache(request: HttpRequest, pk: int) -> JsonResponse:
    wiki = _get_wiki(pk)
    deleted_pages, _ = PendingPage.objects.filter(wiki=wiki).delete()
    return JsonResponse({"cleared": deleted_pages})


@csrf_exempt
@require_http_methods(["GET", "PUT"])
def api_configuration(request: HttpRequest, pk: int) -> JsonResponse:
    wiki = _get_wiki(pk)
    configuration = wiki.configuration
    if request.method == "PUT":
        if request.content_type == "application/json":
            payload = json.loads(request.body.decode("utf-8")) if request.body else {}
        else:
            payload = request.POST.dict()

        blocking_categories = payload.get("blocking_categories", [])
        auto_groups = payload.get("auto_approved_groups", [])
        if isinstance(blocking_categories, str):
            blocking_categories = [blocking_categories]
        if isinstance(auto_groups, str):
            auto_groups = [auto_groups]

        ores_damaging_threshold = payload.get("ores_damaging_threshold")
        ores_goodfaith_threshold = payload.get("ores_goodfaith_threshold")
        ores_damaging_threshold_living = payload.get("ores_damaging_threshold_living")
        ores_goodfaith_threshold_living = payload.get("ores_goodfaith_threshold_living")

        def validate_threshold(value, name):
            if value is not None:
                try:
                    float_value = float(value)
                    if not (0.0 <= float_value <= 1.0):
                        return JsonResponse(
                            {"error": f"{name} must be between 0.0 and 1.0"},
                            status=400,
                        )
                    return float_value
                except (ValueError, TypeError):
                    return JsonResponse(
                        {"error": f"{name} must be a valid number"},
                        status=400,
                    )
            return None

        validated_damaging = validate_threshold(ores_damaging_threshold, "ores_damaging_threshold")
        if isinstance(validated_damaging, JsonResponse):
            return validated_damaging

        validated_goodfaith = validate_threshold(
            ores_goodfaith_threshold, "ores_goodfaith_threshold"
        )
        if isinstance(validated_goodfaith, JsonResponse):
            return validated_goodfaith

        validated_damaging_living = validate_threshold(
            ores_damaging_threshold_living, "ores_damaging_threshold_living"
        )
        if isinstance(validated_damaging_living, JsonResponse):
            return validated_damaging_living

        validated_goodfaith_living = validate_threshold(
            ores_goodfaith_threshold_living, "ores_goodfaith_threshold_living"
        )
        if isinstance(validated_goodfaith_living, JsonResponse):
            return validated_goodfaith_living

        configuration.blocking_categories = blocking_categories
        configuration.auto_approved_groups = auto_groups
<<<<<<< HEAD
        if "test_mode" in payload:  # Handle test mode toggle
            test_mode = payload.get("test_mode")
            if isinstance(test_mode, bool):
                configuration.test_mode = test_mode
        if "test_revision_ids" in payload:  # Handle test revision IDs with validation
            test_revision_ids = payload.get("test_revision_ids", [])
            if isinstance(test_revision_ids, str):  # Accept comma-separated string
                test_revision_ids = [
                    item.strip()
                    for item in str(test_revision_ids).split(",")
                    if item.strip()
                ]
            validated_ids = []  # Validate: only integers allowed
            for item in test_revision_ids:
                cleaned = str(item).strip()
                if cleaned.isdigit():
                    validated_ids.append(cleaned)
            configuration.test_revision_ids = validated_ids
        configuration.save(
            update_fields=[
                "blocking_categories",
                "auto_approved_groups",
                "test_mode",
                "test_revision_ids",
                "updated_at",
            ]
        )
=======
        update_fields = ["blocking_categories", "auto_approved_groups", "updated_at"]

        if validated_damaging is not None:
            configuration.ores_damaging_threshold = validated_damaging
            update_fields.append("ores_damaging_threshold")
        if validated_goodfaith is not None:
            configuration.ores_goodfaith_threshold = validated_goodfaith
            update_fields.append("ores_goodfaith_threshold")
        if validated_damaging_living is not None:
            configuration.ores_damaging_threshold_living = validated_damaging_living
            update_fields.append("ores_damaging_threshold_living")
        if validated_goodfaith_living is not None:
            configuration.ores_goodfaith_threshold_living = validated_goodfaith_living
            update_fields.append("ores_goodfaith_threshold_living")

        configuration.save(update_fields=update_fields)

>>>>>>> 95449e05
    return JsonResponse(
        {
            "blocking_categories": configuration.blocking_categories,
            "auto_approved_groups": configuration.auto_approved_groups,
<<<<<<< HEAD
            "test_mode": configuration.test_mode,
            "test_revision_ids": configuration.test_revision_ids,
            "updated_at": configuration.updated_at.isoformat(),
=======
            "ores_damaging_threshold": configuration.ores_damaging_threshold,
            "ores_goodfaith_threshold": configuration.ores_goodfaith_threshold,
            "ores_damaging_threshold_living": configuration.ores_damaging_threshold_living,
            "ores_goodfaith_threshold_living": configuration.ores_goodfaith_threshold_living,
        }
    )


@require_GET
def api_available_checks(request: HttpRequest) -> JsonResponse:
    """List all available autoreview checks."""
    checks = [
        {
            "id": check["id"],
            "name": check["name"],
            "priority": check["priority"],
        }
        for check in sorted(AVAILABLE_CHECKS, key=lambda c: c["priority"])
    ]
    return JsonResponse({"checks": checks})


@csrf_exempt
@require_http_methods(["GET", "PUT"])
def api_enabled_checks(request: HttpRequest, pk: int) -> JsonResponse:
    """Get or update enabled checks for a wiki."""
    wiki = _get_wiki(pk)
    configuration = wiki.configuration

    if request.method == "PUT":
        if request.content_type == "application/json":
            payload = json.loads(request.body.decode("utf-8")) if request.body else {}
        else:
            payload = request.POST.dict()

        enabled_checks = payload.get("enabled_checks")
        if enabled_checks is not None:
            if not isinstance(enabled_checks, list):
                return JsonResponse(
                    {"error": "enabled_checks must be a list of check IDs"},
                    status=400,
                )

            all_check_ids = {c["id"] for c in AVAILABLE_CHECKS}
            invalid_ids = [cid for cid in enabled_checks if cid not in all_check_ids]
            if invalid_ids:
                return JsonResponse(
                    {"error": f"Invalid check IDs: {', '.join(invalid_ids)}"},
                    status=400,
                )

            configuration.enabled_checks = enabled_checks
            configuration.save(update_fields=["enabled_checks", "updated_at"])

    all_check_ids = [c["id"] for c in sorted(AVAILABLE_CHECKS, key=lambda c: c["priority"])]
    enabled = configuration.enabled_checks if configuration.enabled_checks else all_check_ids

    return JsonResponse(
        {
            "enabled_checks": enabled,
            "all_checks": all_check_ids,
        }
    )


def fetch_diff(request):
    url = request.GET.get("url")
    if not url:
        return JsonResponse({"error": "Missing 'url' parameter"}, status=400)

    cached_html = cache.get(url)
    if cached_html:
        return HttpResponse(cached_html, content_type="text/html")

    headers = {
        "User-Agent": "Mozilla/5.0 (compatible; DiffFetcher/1.0; +https://yourdomain.com)",
        "Accept-Language": "en-US,en;q=0.9",
    }

    try:
        response = requests.get(url, headers=headers, timeout=10)
        response.raise_for_status()

        html_content = response.text

        cache.set(url, html_content, CACHE_TTL)

        return HttpResponse(html_content, content_type="text/html")
    except requests.RequestException as e:
        return JsonResponse({"error": str(e)}, status=500)


@require_GET
def api_statistics(request: HttpRequest, pk: int) -> JsonResponse:
    """Get cached review statistics for a wiki."""
    wiki = _get_wiki(pk)

    # Get metadata
    try:
        metadata = ReviewStatisticsMetadata.objects.get(wiki=wiki)
        metadata_payload = {
            "last_refreshed_at": metadata.last_refreshed_at.isoformat(),
            "total_records": metadata.total_records,
            "oldest_review_timestamp": (
                metadata.oldest_review_timestamp.isoformat()
                if metadata.oldest_review_timestamp
                else None
            ),
            "newest_review_timestamp": (
                metadata.newest_review_timestamp.isoformat()
                if metadata.newest_review_timestamp
                else None
            ),
        }
    except ReviewStatisticsMetadata.DoesNotExist:
        metadata_payload = {
            "last_refreshed_at": None,
            "total_records": 0,
            "oldest_review_timestamp": None,
            "newest_review_timestamp": None,
        }

    # Get filter parameters
    reviewer_filter = request.GET.get("reviewer", "").strip()
    reviewed_user_filter = request.GET.get("reviewed_user", "").strip()
    time_filter = request.GET.get("time_filter", "all").strip()
    exclude_auto_reviewers = request.GET.get("exclude_auto_reviewers", "false").lower() == "true"
    limit = int(request.GET.get("limit", 100))

    # Build base query
    statistics_qs = ReviewStatisticsCache.objects.filter(wiki=wiki)

    # Apply time filter
    cutoff = get_time_filter_cutoff(time_filter)
    if cutoff:
        statistics_qs = statistics_qs.filter(reviewed_timestamp__gte=cutoff)

    # Apply reviewer filter
    if reviewer_filter:
        statistics_qs = statistics_qs.filter(reviewer_name__iexact=reviewer_filter)

    # Apply reviewed user filter
    if reviewed_user_filter:
        statistics_qs = statistics_qs.filter(reviewed_user_name__iexact=reviewed_user_filter)

    # Apply auto-reviewer exclusion filter
    if exclude_auto_reviewers:
        # Get users with auto-review rights
        auto_reviewers = EditorProfile.objects.filter(wiki=wiki, is_autoreviewed=True).values_list(
            "username", flat=True
        )
        # Exclude these users from reviewed_user_name
        statistics_qs = statistics_qs.exclude(reviewed_user_name__in=auto_reviewers)

    # Get aggregated data - Top Reviewers (with same filters)
    top_reviewers_qs = ReviewStatisticsCache.objects.filter(wiki=wiki)
    if cutoff:
        top_reviewers_qs = top_reviewers_qs.filter(reviewed_timestamp__gte=cutoff)
    if exclude_auto_reviewers:
        top_reviewers_qs = top_reviewers_qs.exclude(reviewed_user_name__in=auto_reviewers)

    top_reviewers = (
        top_reviewers_qs.values("reviewer_name")
        .annotate(review_count=Count("id"))
        .order_by("-review_count")[:20]
    )

    # Get aggregated data - Top Reviewed Users (with same filters)
    top_reviewed_users_qs = ReviewStatisticsCache.objects.filter(wiki=wiki)
    if cutoff:
        top_reviewed_users_qs = top_reviewed_users_qs.filter(reviewed_timestamp__gte=cutoff)
    if exclude_auto_reviewers:
        top_reviewed_users_qs = top_reviewed_users_qs.exclude(reviewed_user_name__in=auto_reviewers)

    top_reviewed_users = (
        top_reviewed_users_qs.values("reviewed_user_name")
        .annotate(review_count=Count("id"))
        .order_by("-review_count")[:20]
    )

    # Get individual records (with optional filters)
    records = statistics_qs.order_by("-reviewed_timestamp")[:limit]
    records_payload = [
        {
            "reviewer_name": record.reviewer_name,
            "reviewed_user_name": record.reviewed_user_name,
            "page_title": record.page_title,
            "page_id": record.page_id,
            "reviewed_revision_id": record.reviewed_revision_id,
            "pending_revision_id": record.pending_revision_id,
            "reviewed_timestamp": record.reviewed_timestamp.isoformat(),
            "pending_timestamp": record.pending_timestamp.isoformat(),
            "review_delay_days": record.review_delay_days,
        }
        for record in records
    ]

    return JsonResponse(
        {
            "metadata": metadata_payload,
            "top_reviewers": list(top_reviewers),
            "top_reviewed_users": list(top_reviewed_users),
            "records": records_payload,
        }
    )


@require_GET
def api_statistics_charts(request: HttpRequest, pk: int) -> JsonResponse:
    """Get chart data for review statistics."""
    wiki = _get_wiki(pk)

    # Get filter parameters
    time_filter = request.GET.get("time_filter", "all").strip()
    exclude_auto_reviewers = request.GET.get("exclude_auto_reviewers", "false").lower() == "true"

    # Build base query
    statistics_qs = ReviewStatisticsCache.objects.filter(wiki=wiki)

    # Apply time filter
    cutoff = get_time_filter_cutoff(time_filter)
    if cutoff:
        statistics_qs = statistics_qs.filter(reviewed_timestamp__gte=cutoff)

    # Apply auto-reviewer exclusion
    if exclude_auto_reviewers:
        auto_reviewers = EditorProfile.objects.filter(wiki=wiki, is_autoreviewed=True).values_list(
            "username", flat=True
        )
        statistics_qs = statistics_qs.exclude(reviewed_user_name__in=auto_reviewers)

    # Get all records for processing
    records = statistics_qs.values(
        "reviewed_timestamp", "reviewer_name", "review_delay_days"
    ).order_by("reviewed_timestamp")

    # Group data by date or hour depending on time filter
    reviewers_by_date = defaultdict(set)
    pending_by_date = defaultdict(int)
    delays_by_date = defaultdict(list)

    # For "day" filter, group by hour; otherwise by date
    use_hourly = time_filter == "day"

    for record in records:
        timestamp = record["reviewed_timestamp"]
        if use_hourly:
            # Group by hour: format as "YYYY-MM-DD HH:00"
            date_str = timestamp.strftime("%Y-%m-%d %H:00")
        else:
            # Group by date: format as "YYYY-MM-DD"
            date_str = timestamp.date().isoformat()

        reviewers_by_date[date_str].add(record["reviewer_name"])
        pending_by_date[date_str] += 1
        delays_by_date[date_str].append(float(record["review_delay_days"]))

    # Build chart data
    reviewers_over_time = [
        {"date": date, "count": len(reviewers)}
        for date, reviewers in sorted(reviewers_by_date.items())
    ]

    pending_reviews_per_day = [
        {"date": date, "count": count} for date, count in sorted(pending_by_date.items())
    ]

    average_delay_over_time = [
        {"date": date, "avg_delay": sum(delays) / len(delays) if delays else 0}
        for date, delays in sorted(delays_by_date.items())
    ]

    delay_percentiles = [
        {
            "date": date,
            "p10": calculate_percentile(delays, 10),
            "p50": calculate_percentile(delays, 50),
            "p90": calculate_percentile(delays, 90),
        }
        for date, delays in sorted(delays_by_date.items())
    ]

    # Calculate overall statistics
    all_delays = [delay for delays in delays_by_date.values() for delay in delays]
    overall_stats = {
        "avg_delay": sum(all_delays) / len(all_delays) if all_delays else 0,
        "p10": calculate_percentile(all_delays, 10),
        "p50": calculate_percentile(all_delays, 50),
        "p90": calculate_percentile(all_delays, 90),
        "total_reviews": len(all_delays),
        "unique_reviewers": len({rev for revs in reviewers_by_date.values() for rev in revs}),
    }

    return JsonResponse(
        {
            "reviewers_over_time": reviewers_over_time,
            "pending_reviews_per_day": pending_reviews_per_day,
            "average_delay_over_time": average_delay_over_time,
            "delay_percentiles": delay_percentiles,
            "overall_stats": overall_stats,
        }
    )


@csrf_exempt
@require_http_methods(["POST"])
def api_statistics_refresh(request: HttpRequest, pk: int) -> JsonResponse:
    """Refresh review statistics for a wiki."""
    wiki = _get_wiki(pk)
    client = WikiClient(wiki)

    # Get optional limit parameter
    limit = int(request.POST.get("limit", 10000))

    try:
        result = client.fetch_review_statistics(limit=limit)
    except Exception as exc:  # pragma: no cover - network failures handled in UI
        logger.exception("Failed to refresh statistics for %s", wiki.code)
        return JsonResponse(
            {"error": str(exc)},
            status=HTTPStatus.BAD_GATEWAY,
        )

    return JsonResponse(
        {
            "total_records": result["total_records"],
            "oldest_timestamp": (
                result["oldest_timestamp"].isoformat() if result["oldest_timestamp"] else None
            ),
            "newest_timestamp": (
                result["newest_timestamp"].isoformat() if result["newest_timestamp"] else None
            ),
>>>>>>> 95449e05
        }
    )<|MERGE_RESOLUTION|>--- conflicted
+++ resolved
@@ -262,15 +262,12 @@
                 "configuration": {
                     "blocking_categories": configuration.blocking_categories,
                     "auto_approved_groups": configuration.auto_approved_groups,
-<<<<<<< HEAD
                     "test_mode": configuration.test_mode,
                     "test_revision_ids": configuration.test_revision_ids,
-=======
                     "ores_damaging_threshold": configuration.ores_damaging_threshold,
                     "ores_goodfaith_threshold": configuration.ores_goodfaith_threshold,
                     "ores_damaging_threshold_living": configuration.ores_damaging_threshold_living,
                     "ores_goodfaith_threshold_living": configuration.ores_goodfaith_threshold_living,  # noqa E501
->>>>>>> 95449e05
                 },
             }
         )
@@ -541,18 +538,21 @@
 
         configuration.blocking_categories = blocking_categories
         configuration.auto_approved_groups = auto_groups
-<<<<<<< HEAD
-        if "test_mode" in payload:  # Handle test mode toggle
+        update_fields = ["blocking_categories", "auto_approved_groups", "updated_at"]
+
+        # Handle test mode toggle
+        if "test_mode" in payload:
             test_mode = payload.get("test_mode")
             if isinstance(test_mode, bool):
                 configuration.test_mode = test_mode
-        if "test_revision_ids" in payload:  # Handle test revision IDs with validation
+                update_fields.append("test_mode")
+
+        # Handle test revision IDs with validation
+        if "test_revision_ids" in payload:
             test_revision_ids = payload.get("test_revision_ids", [])
             if isinstance(test_revision_ids, str):  # Accept comma-separated string
                 test_revision_ids = [
-                    item.strip()
-                    for item in str(test_revision_ids).split(",")
-                    if item.strip()
+                    item.strip() for item in str(test_revision_ids).split(",") if item.strip()
                 ]
             validated_ids = []  # Validate: only integers allowed
             for item in test_revision_ids:
@@ -560,17 +560,7 @@
                 if cleaned.isdigit():
                     validated_ids.append(cleaned)
             configuration.test_revision_ids = validated_ids
-        configuration.save(
-            update_fields=[
-                "blocking_categories",
-                "auto_approved_groups",
-                "test_mode",
-                "test_revision_ids",
-                "updated_at",
-            ]
-        )
-=======
-        update_fields = ["blocking_categories", "auto_approved_groups", "updated_at"]
+            update_fields.append("test_revision_ids")
 
         if validated_damaging is not None:
             configuration.ores_damaging_threshold = validated_damaging
@@ -587,20 +577,17 @@
 
         configuration.save(update_fields=update_fields)
 
->>>>>>> 95449e05
     return JsonResponse(
         {
             "blocking_categories": configuration.blocking_categories,
             "auto_approved_groups": configuration.auto_approved_groups,
-<<<<<<< HEAD
             "test_mode": configuration.test_mode,
             "test_revision_ids": configuration.test_revision_ids,
-            "updated_at": configuration.updated_at.isoformat(),
-=======
             "ores_damaging_threshold": configuration.ores_damaging_threshold,
             "ores_goodfaith_threshold": configuration.ores_goodfaith_threshold,
             "ores_damaging_threshold_living": configuration.ores_damaging_threshold_living,
             "ores_goodfaith_threshold_living": configuration.ores_goodfaith_threshold_living,
+            "updated_at": configuration.updated_at.isoformat(),
         }
     )
 
@@ -929,6 +916,5 @@
             "newest_timestamp": (
                 result["newest_timestamp"].isoformat() if result["newest_timestamp"] else None
             ),
->>>>>>> 95449e05
         }
     )