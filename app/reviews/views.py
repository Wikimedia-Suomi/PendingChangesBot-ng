--- conflicted
+++ resolved
@@ -392,11 +392,7 @@
             payload = json.loads(request.body.decode("utf-8")) if request.body else {}
         else:
             payload = request.POST.dict()
-<<<<<<< HEAD
         
-=======
-
->>>>>>> 9aed0c74
         blocking_categories = payload.get("blocking_categories", [])
         auto_groups = payload.get("auto_approved_groups", [])
         
@@ -404,7 +400,6 @@
             blocking_categories = [blocking_categories]
         if isinstance(auto_groups, str):
             auto_groups = [auto_groups]
-<<<<<<< HEAD
         
         # Handle revertrisk_threshold: empty string or null becomes None
         revertrisk_threshold = payload.get("revertrisk_threshold")
@@ -433,7 +428,6 @@
                           "revertrisk_threshold", "updated_at"]
         )
     
-=======
 
         ores_damaging_threshold = payload.get("ores_damaging_threshold")
         ores_goodfaith_threshold = payload.get("ores_goodfaith_threshold")
@@ -498,19 +492,15 @@
 
         configuration.save(update_fields=update_fields)
 
->>>>>>> 9aed0c74
     return JsonResponse(
         {
             "blocking_categories": configuration.blocking_categories,
             "auto_approved_groups": configuration.auto_approved_groups,
-<<<<<<< HEAD
             "revertrisk_threshold": configuration.revertrisk_threshold,
-=======
             "ores_damaging_threshold": configuration.ores_damaging_threshold,
             "ores_goodfaith_threshold": configuration.ores_goodfaith_threshold,
             "ores_damaging_threshold_living": configuration.ores_damaging_threshold_living,
             "ores_goodfaith_threshold_living": configuration.ores_goodfaith_threshold_living,
->>>>>>> 9aed0c74
         }
     )
 
