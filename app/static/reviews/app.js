--- conflicted
+++ resolved
@@ -160,15 +160,10 @@
     const forms = reactive({
       blockingCategories: "",
       autoApprovedGroups: "",
-<<<<<<< HEAD
-      mlModelType: "revertrisk",
-      mlModelThreshold: 0.0,
-=======
       oresDamagingThreshold: 0.0,
       oresGoodfaithThreshold: 0.0,
       oresDamagingThresholdLiving: 0.0,
       oresGoodfaithThresholdLiving: 0.0,
->>>>>>> 9aed0c74
     });
 
     const currentWiki = computed(() =>
@@ -246,28 +241,18 @@
       if (!currentWiki.value) {
         forms.blockingCategories = "";
         forms.autoApprovedGroups = "";
-<<<<<<< HEAD
-        forms.mlModelType = "revertrisk";
-        forms.mlModelThreshold = 0.0;
-=======
         forms.oresDamagingThreshold = 0.0;
         forms.oresGoodfaithThreshold = 0.0;
         forms.oresDamagingThresholdLiving = 0.0;
         forms.oresGoodfaithThresholdLiving = 0.0;
->>>>>>> 9aed0c74
         return;
       }
       forms.blockingCategories = (currentWiki.value.configuration.blocking_categories || []).join("\n");
       forms.autoApprovedGroups = (currentWiki.value.configuration.auto_approved_groups || []).join("\n");
-<<<<<<< HEAD
-      forms.mlModelType = currentWiki.value.configuration.ml_model_type || "revertrisk";
-      forms.mlModelThreshold = currentWiki.value.configuration.ml_model_threshold || 0.0;
-=======
       forms.oresDamagingThreshold = currentWiki.value.configuration.ores_damaging_threshold || 0.0;
       forms.oresGoodfaithThreshold = currentWiki.value.configuration.ores_goodfaith_threshold || 0.0;
       forms.oresDamagingThresholdLiving = currentWiki.value.configuration.ores_damaging_threshold_living || 0.0;
       forms.oresGoodfaithThresholdLiving = currentWiki.value.configuration.ores_goodfaith_threshold_living || 0.0;
->>>>>>> 9aed0c74
     }
 
     async function apiRequest(url, options = {}) {
@@ -418,15 +403,10 @@
       const payload = {
         blocking_categories: parseTextarea(forms.blockingCategories),
         auto_approved_groups: parseTextarea(forms.autoApprovedGroups),
-<<<<<<< HEAD
-        ml_model_type: forms.mlModelType,
-        ml_model_threshold: parseFloat(forms.mlModelThreshold) || 0.0,
-=======
         ores_damaging_threshold: forms.oresDamagingThreshold,
         ores_goodfaith_threshold: forms.oresGoodfaithThreshold,
         ores_damaging_threshold_living: forms.oresDamagingThresholdLiving,
         ores_goodfaith_threshold_living: forms.oresGoodfaithThresholdLiving,
->>>>>>> 9aed0c74
       };
       try {
         const data = await apiRequest(`/api/wikis/${state.selectedWikiId}/configuration/`, {
