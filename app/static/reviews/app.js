--- conflicted
+++ resolved
@@ -173,17 +173,14 @@
     const forms = reactive({
       blockingCategories: "",
       autoApprovedGroups: "",
-<<<<<<< HEAD
       testMode: false,  // Test mode toggle
       testRevisionIds: [],  // Array of revision IDs
       newRevisionId: "",  // Input field for new revision ID
-=======
       oresDamagingThreshold: 0.0,
       oresGoodfaithThreshold: 0.0,
       oresDamagingThresholdLiving: 0.0,
       oresGoodfaithThresholdLiving: 0.0,
       enabledChecks: [],
->>>>>>> 95449e05
     });
 
     const currentWiki = computed(() =>
@@ -261,27 +258,22 @@
       if (!currentWiki.value) {
         forms.blockingCategories = "";
         forms.autoApprovedGroups = "";
-<<<<<<< HEAD
         forms.testMode = false;
         forms.testRevisionIds = [];
         forms.newRevisionId = "";
-=======
         forms.oresDamagingThreshold = 0.0;
         forms.oresGoodfaithThreshold = 0.0;
         forms.oresDamagingThresholdLiving = 0.0;
         forms.oresGoodfaithThresholdLiving = 0.0;
         forms.enabledChecks = [];
->>>>>>> 95449e05
         return;
       }
       forms.blockingCategories = (currentWiki.value.configuration.blocking_categories || []).join("\n");
       forms.autoApprovedGroups = (currentWiki.value.configuration.auto_approved_groups || []).join("\n");
-<<<<<<< HEAD
       // Load test mode settings from configuration
       forms.testMode = currentWiki.value.configuration.test_mode || false;
       forms.testRevisionIds = [...(currentWiki.value.configuration.test_revision_ids || [])];
       forms.newRevisionId = "";
-=======
       forms.oresDamagingThreshold = currentWiki.value.configuration.ores_damaging_threshold || 0.0;
       forms.oresGoodfaithThreshold = currentWiki.value.configuration.ores_goodfaith_threshold || 0.0;
       forms.oresDamagingThresholdLiving = currentWiki.value.configuration.ores_damaging_threshold_living || 0.0;
@@ -294,7 +286,6 @@
         console.error('Failed to load enabled checks:', error);
         forms.enabledChecks = [];
       }
->>>>>>> 95449e05
     }
 
     async function apiRequest(url, options = {}) {
@@ -424,11 +415,10 @@
         return;
       }
 
-<<<<<<< HEAD
       // Track previous test mode state to detect changes
       const previousTestMode = currentWiki.value?.configuration.test_mode || false;
       const previousRevisionIds = JSON.stringify(currentWiki.value?.configuration.test_revision_ids || []);
-=======
+
       const validationErrors = [];
       const damagingError = validateOresThreshold(forms.oresDamagingThreshold, "Damaging threshold");
       if (damagingError) validationErrors.push(damagingError);
@@ -446,20 +436,16 @@
         state.error = validationErrors.join(". ");
         return;
       }
->>>>>>> 95449e05
 
       const payload = {
         blocking_categories: parseTextarea(forms.blockingCategories),
         auto_approved_groups: parseTextarea(forms.autoApprovedGroups),
-<<<<<<< HEAD
         test_mode: forms.testMode,  // Include test mode toggle
         test_revision_ids: forms.testRevisionIds,  // Include revision IDs array
-=======
         ores_damaging_threshold: forms.oresDamagingThreshold,
         ores_goodfaith_threshold: forms.oresGoodfaithThreshold,
         ores_damaging_threshold_living: forms.oresDamagingThresholdLiving,
         ores_goodfaith_threshold_living: forms.oresGoodfaithThresholdLiving,
->>>>>>> 95449e05
       };
       try {
         const data = await apiRequest(`/api/wikis/${state.selectedWikiId}/configuration/`, {
@@ -483,7 +469,6 @@
         });
 
         syncForms();
-<<<<<<< HEAD
 
         // Auto-refresh results when in test mode or when test mode settings change
         const testModeChanged = previousTestMode !== data.test_mode;
@@ -494,9 +479,8 @@
         if (testModeChanged || revisionIdsChanged || isTestMode) {
           await loadPending();
         }
-=======
+
         state.configurationOpen = false;
->>>>>>> 95449e05
       } catch (error) {
         // Error already handled in apiRequest.
       }
@@ -1216,12 +1200,9 @@
       formatTestStatus,
       statusTagClass,
       formatDecision,
-<<<<<<< HEAD
       addRevisionId,  // Add revision ID function
       removeRevisionId,  // Remove revision ID function
-=======
       saveDiffsToLocalStorage,
->>>>>>> 95449e05
     };
   },
 }).mount("#app");