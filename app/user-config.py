<<<<<<< HEAD
usernames["meta"]["meta"] = "WIKIMEDIA_USERNAME"  # noqa: F821

# Set socket timeout in seconds
socket_timeout = 100
=======
usernames["meta"]["meta"] = "WIKIMEDIA_USERNAME"
>>>>>>> 95449e05
<|MERGE_RESOLUTION|>--- conflicted
+++ resolved
@@ -1,8 +1,4 @@
-<<<<<<< HEAD
-usernames["meta"]["meta"] = "WIKIMEDIA_USERNAME"  # noqa: F821
+usernames["meta"]["meta"] = "WIKIMEDIA_USERNAME"
 
 # Set socket timeout in seconds
-socket_timeout = 100
-=======
-usernames["meta"]["meta"] = "WIKIMEDIA_USERNAME"
->>>>>>> 95449e05
+socket_timeout = 100