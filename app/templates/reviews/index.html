--- conflicted
+++ resolved
@@ -1,7 +1,6 @@
 {% load static %}
 <!DOCTYPE html>
 <html lang="en">
-<<<<<<< HEAD
 
 <head>
   <meta charset="utf-8" />
@@ -29,7 +28,6 @@
                       {{ wiki.name }} ({{ wiki.code }})
                     </option>
                   </select>
-=======
   <head>
     <meta charset="utf-8" />
     <meta name="viewport" content="width=device-width, initial-scale=1" />
@@ -67,7 +65,6 @@
                 </div>
                 <div class="control">
                   <button class="button is-warning" @click="clearCache">Clear cache</button>
->>>>>>> 6e93e9ca
                 </div>
               </div>
               <div class="control">
@@ -175,7 +172,6 @@
                 </div>
               </div>
 
-<<<<<<< HEAD
       <div v-if="state.pages.length">
         <div class="content">
           <h2 class="title is-4">Pending pages</h2>
@@ -235,7 +231,6 @@
                   </thead>
                   <tbody>
                     <template v-for="revision in page.revisions" :key="revision.revid">
-=======
             <p class="help" v-if="hasMorePages">
               Showing the first {{ pageDisplayLimit }} of {{ state.pages.length }} pending pages.
             </p>
@@ -305,7 +300,6 @@
                 <div class="table-container">
                   <table class="table is-fullwidth is-striped">
                     <thead>
->>>>>>> 6e93e9ca
                       <tr>
                         <td>
                           <a v-if="buildRevisionDiffUrl(page, revision)" :href="buildRevisionDiffUrl(page, revision)"
@@ -320,7 +314,6 @@
                               rel="noreferrer noopener">
                               {{ revision.user_name }}
                             </a>
-<<<<<<< HEAD
                           </template>
                           <template v-else>
                             {{ revision.user_name || 'Unknown' }}
@@ -360,7 +353,6 @@
               </div>
             </div>
           </article>
-=======
                             <span v-else>{{ formatDate(revision.timestamp) }}</span>
                           </td>
                           <td>
@@ -419,7 +411,6 @@
           </div>
         <div class="notification is-warning" v-else>
           No pending revisions cached. Use the refresh button to fetch data.
->>>>>>> 6e93e9ca
         </div>
       </div>
       <div class="notification is-warning" v-else>
