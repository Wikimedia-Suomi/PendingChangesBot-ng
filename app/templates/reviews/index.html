--- conflicted
+++ resolved
@@ -1,35 +1,6 @@
 {% load static %}
 <!DOCTYPE html>
 <html lang="en">
-<<<<<<< HEAD
-
-<head>
-  <meta charset="utf-8" />
-  <meta name="viewport" content="width=device-width, initial-scale=1" />
-  <title>Pending Changes Review</title>
-  <link rel="stylesheet" href="static/css/bulma.0.9.4.min.css" />
-</head>
-
-<body>
-  {% verbatim %}
-  <div id="app" class="container is-fluid py-4">
-    <section class="hero is-light">
-      <div class="hero-body">
-        <div class="columns is-vcentered">
-          <div class="column is-4">
-            <h1 class="title is-4">Pending Changes Review</h1>
-          </div>
-          <div class="column">
-            <div class="field has-addons">
-              <div class="control is-expanded">
-                <div class="select is-fullwidth">
-                  <select v-model.number="state.selectedWikiId" @change="loadPending">
-                    <option disabled value="">Select wiki…</option>
-                    <option v-for="wiki in state.wikis" :key="wiki.id" :value="wiki.id">
-                      {{ wiki.name }} ({{ wiki.code }})
-                    </option>
-                  </select>
-=======
   <head>
     <meta charset="utf-8" />
     <meta name="viewport" content="width=device-width, initial-scale=1" />
@@ -67,7 +38,6 @@
                 </div>
                 <div class="control">
                   <button class="button is-warning" @click="clearCache">Clear cache</button>
->>>>>>> 9aed0c74
                 </div>
               </div>
               <div class="control">
@@ -122,12 +92,10 @@
               <textarea class="textarea" rows="4" v-model="forms.blockingCategories"
                 placeholder="One category per line"></textarea>
             </div>
-<<<<<<< HEAD
             <div class="column">
               <label class="label">Auto-approved user groups</label>
               <textarea class="textarea" rows="4" v-model="forms.autoApprovedGroups"
                 placeholder="One user group per line"></textarea>
-=======
             <div class="content mt-4">
               <h3 class="title is-6">ORES Edit Quality Thresholds</h3>
               <p class="help">Set to 0 to disable checks. Values range from 0.0 to 1.0.</p>
@@ -160,7 +128,6 @@
             </div>
             <div class="buttons">
               <button class="button is-primary" @click="saveConfiguration">Save configuration</button>
->>>>>>> 9aed0c74
             </div>
           </div>
           <div class="buttons">
@@ -172,67 +139,6 @@
       <div class="notification is-danger" v-if="state.error">{{ state.error }}</div>
       <div class="notification is-info" v-if="state.loading">Loading data…</div>
 
-<<<<<<< HEAD
-      <div v-if="state.pages.length">
-        <div class="content">
-          <h2 class="title is-4">Pending pages</h2>
-          <div class="field is-grouped is-align-items-center mt-3">
-            <label class="label mr-2 mb-0">Sort by</label>
-            <div class="control">
-              <div class="select">
-                <select v-model="state.sortOrder">
-                  <option value="newest">Newest pending page first</option>
-                  <option value="oldest">Oldest pending page first</option>
-                  <option value="random">Random order</option>
-                </select>
-              </div>
-            </div>
-          </div>
-
-          <p class="help" v-if="hasMorePages">
-            Showing the first {{ pageDisplayLimit }} of {{ state.pages.length }} pending pages.
-          </p>
-          <div class="buttons mt-3">
-            <button class="button is-primary" @click="runAutoreviewAllVisible"
-              :class="{ 'is-loading': state.runningBulkReview }"
-              :disabled="!visiblePages.length || state.runningBulkReview">
-              Autoreview all listed pages
-            </button>
-          </div>
-          <article v-for="page in visiblePages" :key="page.pageid" class="card mb-5">
-            <header class="card-header">
-              <p class="card-header-title is-size-5 is-flex is-align-items-center">
-                <span>
-                  <a :href="buildLatestRevisionUrl(page)" class="has-text-link" target="_blank"
-                    rel="noreferrer noopener">
-                    {{ formatTitle(page.title) }}
-                  </a>
-                </span>
-                <span class="is-size-6 has-text-grey ml-3" v-if="page.pending_since">
-                  Pending since {{ formatDate(page.pending_since) }}
-                </span>
-              </p>
-            </header>
-            <div class="card-content">
-              <div class="is-flex is-justify-content-flex-end mb-3">
-                <button class="button is-primary is-light" :class="{ 'is-loading': isAutoreviewRunning(page) }"
-                  @click="runAutoreview(page)" :disabled="isAutoreviewRunning(page) || state.runningBulkReview">
-                  Autoreview edits
-                </button>
-              </div>
-              <div class="table-container">
-                <table class="table is-fullwidth is-striped">
-                  <thead>
-                    <tr>
-                      <th>Timestamp</th>
-                      <th>User</th>
-                      <th>Comment</th>
-                      <th>Tags</th>
-                    </tr>
-                  </thead>
-                  <tbody>
-                    <template v-for="revision in page.revisions" :key="revision.revid">
-=======
         <div v-if="state.pages.length">
           <div class="content">
             <h2 class="title is-4">Pending pages</h2>
@@ -330,7 +236,6 @@
                 <div class="table-container">
                   <table class="table is-fullwidth is-striped">
                     <thead>
->>>>>>> 9aed0c74
                       <tr>
                         <td>
                           <a v-if="buildRevisionDiffUrl(page, revision)" :href="buildRevisionDiffUrl(page, revision)"
@@ -345,7 +250,6 @@
                               rel="noreferrer noopener">
                               {{ revision.user_name }}
                             </a>
-<<<<<<< HEAD
                           </template>
                           <template v-else>
                             {{ revision.user_name || 'Unknown' }}
@@ -383,50 +287,6 @@
                                 Total processing time: {{ formatDuration(getRevisionReview(page,
                                 revision).total_time_ms) }}
                               </p>
-=======
-                            <span v-else>{{ formatDate(revision.timestamp) }}</span>
-                          </td>
-                          <td>
-                            <template v-if="buildUserContributionsUrl(revision)">
-                              <a
-                                :href="buildUserContributionsUrl(revision)"
-                                class="has-text-link"
-                                target="_blank"
-                                rel="noreferrer noopener"
-                              >
-                                {{ revision.user_name }}
-                              </a>
-                            </template>
-                            <template v-else>
-                              {{ revision.user_name || 'Unknown' }}
-                            </template>
-                            <span class="tag is-danger is-light" v-if="revision.editor_profile.is_blocked">Blocked</span>
-                            <span class="tag is-info is-light" v-if="revision.editor_profile.is_bot">Bot</span>
-                            <span class="tag is-success is-light" v-if="revision.editor_profile.is_autopatrolled">Autopatrolled</span>
-                            <span class="tag is-success is-light" v-if="revision.editor_profile.is_autoreviewed">Autoreviewed</span>
-                          </td>
-                          <td>{{ revision.comment }}</td>
-                          <td>
-                            <span class="tag" v-for="tag in revision.change_tags" :key="tag">{{ tag }}</span>
-                          </td>
-                        </tr>
-                        <tr v-if="getRevisionReview(page, revision)">
-                          <td colspan="4" class="has-background-light">
-                            <div v-if="state.diffs.showDiffsByPage[page.pageid]" :id="'diff-container-' + revision.revid">
-                              <p v-if="state.diffs.loadingDiff[revision.revid]">Loading diff…</p>
-                              <div v-else v-html="state.diffs.diffHtml[revision.revid]"></div>
-                            </div>
-                            <div class="content mb-0">
-                              <p class="has-text-weight-semibold">Autoreview test results</p>
-                              <ul class="mb-2">
-                                <li v-for="test in getRevisionReview(page, revision).tests" :key="test.id" class="mb-1">
-                                  <span class="tag" :class="statusTagClass(test.status)">{{ formatTestStatus(test.status) }}</span>
-                                  <span class="ml-2 has-text-weight-semibold">{{ test.title }}</span>
-                                  <span class="ml-2">{{ test.message }}</span>
-                                </li>
-                              </ul>
-                              <p class="has-text-weight-semibold">{{ formatDecision(getRevisionReview(page, revision).decision) }}</p>
->>>>>>> 9aed0c74
                             </div>
                           </div>
                         </td>
@@ -435,10 +295,6 @@
                   </tbody>
                 </table>
               </div>
-<<<<<<< HEAD
-            </div>
-          </article>
-=======
             </article>
             </div>
             <div class="notification is-info" v-if="state.pages.length && !visiblePages.length">
@@ -447,7 +303,6 @@
           </div>
         <div class="notification is-warning" v-else>
           No pending revisions cached. Use the refresh button to fetch data.
->>>>>>> 9aed0c74
         </div>
       </div>
       <div class="notification is-warning" v-else>
