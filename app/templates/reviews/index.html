--- conflicted
+++ resolved
@@ -342,14 +342,6 @@
                               <p class="has-text-weight-semibold">Autoreview test results</p>
                               <ul class="mb-2">
                                 <li v-for="test in getRevisionReview(page, revision).tests" :key="test.id" class="mb-1">
-<<<<<<< HEAD
-                                  <span class="tag" :class="statusTagClass(test.status)" v-text="formatTestStatus(test.status)"></span>
-                                  <span class="ml-2 has-text-weight-semibold" v-text="test.title"></span>
-                                  <span class="ml-2" v-text="test.message"></span>
-                                </li>
-                              </ul>
-                              <p class="has-text-weight-semibold" v-text="formatDecision(getRevisionReview(page, revision).decision)"></p>
-=======
                                   <span class="tag" :class="statusTagClass(test.status)">{{ formatTestStatus(test.status) }}</span>
                                   <span class="ml-2 has-text-weight-semibold">{{ test.title }}</span>
                                   <span v-if="test.duration_ms != null" class="ml-2 has-text-grey is-size-7">({{ formatDuration(test.duration_ms) }})</span>
@@ -360,7 +352,6 @@
                               <p v-if="getRevisionReview(page, revision).total_duration_ms != null" class="has-text-grey is-size-7 mt-2">
                                 <strong>Total processing time:</strong> {{ formatDuration(getRevisionReview(page, revision).total_duration_ms) }}
                               </p>
->>>>>>> 05970307
                             </div>
                           </td>
                         </tr>
