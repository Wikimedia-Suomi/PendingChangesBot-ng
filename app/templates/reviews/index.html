{% load static %}
<!DOCTYPE html>
<html lang="en">
  <head>
    <meta charset="utf-8" />
    <meta name="viewport" content="width=device-width, initial-scale=1" />
    <title>Pending Changes Review</title>
    <link rel="stylesheet" href="static/css/bulma.0.9.4.min.css" />
    <link rel="stylesheet" href="static/css/main.css" />
    <link
      rel="stylesheet"
      href="https://fi.wikipedia.org/w/load.php?modules=mediawiki.diff.styles&only=styles"
    />
    <script src="https://cdn.jsdelivr.net/npm/chart.js@4.4.0/dist/chart.umd.min.js"></script>
  </head>
  <body>
    {% verbatim %}
    <div id="app" class="container is-fluid py-4">
      <section class="hero is-light">
        <div class="hero-body">
          <div class="columns is-vcentered">
            <div class="column is-4">
              <h1 class="title is-4">Pending Changes Review</h1>
            </div>
            <div class="column">
              <div class="field has-addons">
                <div class="control is-expanded">
                  <div class="select is-fullwidth">
                    <select v-model.number="state.selectedWikiId" @change="loadPending">
                      <option disabled value="">Select wiki…</option>
                      <option v-for="wiki in state.wikis" :key="wiki.id" :value="wiki.id">
                        {{ wiki.name }} ({{ wiki.code }})
                      </option>
                    </select>
                  </div>
                </div>
                <div class="control">
                  <button class="button is-info" @click="refresh">Refresh</button>
                </div>
                <div class="control">
                  <button class="button is-warning" @click="clearCache">Clear cache</button>
                </div>
              </div>
              <div class="field mt-3" v-if="currentWiki">
                <label class="label is-small">App Statistics:</label>
                <div class="buttons">
                  <a :href="`/statistics/?wiki=${state.selectedWikiId}`" class="button is-small is-primary is-light" target="_blank" rel="noopener noreferrer">
                    Review Statistics
                  </a>
                </div>
              </div>
              <div class="field mt-3" v-if="currentWiki">
                <label class="label is-small">FlaggedRevs Quick Links:</label>
                <div class="buttons">
                  <a :href="buildFlaggedRevsUrl('ValidationStatistics')" class="button is-small is-link is-light" target="_blank" rel="noopener noreferrer">
                    Validation Statistics
                  </a>
                  <a :href="buildFlaggedRevsUrl('PendingChanges')" class="button is-small is-link is-light" target="_blank" rel="noopener noreferrer">
                    Pending Changes
                  </a>
                  <a :href="buildFlaggedRevsUrl('Log/Review')" class="button is-small is-link is-light" target="_blank" rel="noopener noreferrer">
                    Review Log
                  </a>
                </div>
              </div>
            </div>
          </div>
        </div>
      </section>

      <!-- Test Mode Warning Banner -->
      <section class="section py-3" v-if="currentWiki && currentWiki.configuration.test_mode">
        <div class="notification is-warning">
          <strong>Test Mode Active:</strong> You are viewing test data with revision IDs:
          <span v-if="currentWiki.configuration.test_revision_ids && currentWiki.configuration.test_revision_ids.length">
            {{ currentWiki.configuration.test_revision_ids.join(', ') }}
          </span>
          <span v-else>(none set)</span>
        </div>
      </section>

      <section class="section" v-if="currentWiki">
        <div class="box mb-5">
          <div class="level is-mobile">
            <div class="level-left">
              <div class="level-item">
                <h2 class="title is-4 mb-0">Configuration</h2>
              </div>
            </div>
            <div class="level-right">
              <div class="level-item">
                <button class="button is-small is-text" @click="toggleConfiguration">
                  {{ state.configurationOpen ? 'Hide' : 'Show' }}
                </button>
              </div>
            </div>
          </div>
          <div v-show="state.configurationOpen">
            <div class="columns">
              <div class="column">
                <label class="label">Blocking categories</label>
                <textarea class="textarea" rows="4" v-model="forms.blockingCategories" placeholder="One category per line"></textarea>
              </div>
              <div class="column">
                <label class="label">Auto-approved user groups</label>
                <textarea class="textarea" rows="4" v-model="forms.autoApprovedGroups" placeholder="One user group per line"></textarea>
              </div>
            </div>
<<<<<<< HEAD

            <!-- Test Mode Section -->
            <div class="box has-background-light mt-4">
              <h3 class="title is-6">Test Mode</h3>
              <p class="help mb-4">Enable test mode to use specific revision IDs instead of live flagged pages.</p>

              <!-- Test Mode Toggle -->
              <div class="field">
                <label class="checkbox">
                  <input type="checkbox" v-model="forms.testMode">
                  Enable test mode
                </label>
              </div>
              <!-- Revision IDs Input (only show when test mode is enabled) -->
              <div v-if="forms.testMode">
                <label class="label">Revision IDs</label>

                <!-- Input field for adding new revision ID -->
                <div class="field has-addons">
                  <div class="control is-expanded">
                    <input
                      class="input"
                      type="text"
                      v-model="forms.newRevisionId"
                      placeholder="Enter revision ID"
                      @keyup.enter="addRevisionId"
                    >
                  </div>
                  <div class="control">
                    <button
                      class="button is-info"
                      @click="addRevisionId"
                      :disabled="!forms.newRevisionId.trim()"
                    >
                      Add
                    </button>
                  </div>
                </div>
                <!-- Error message for validation -->
                <div class="notification is-danger mt-2" v-if="state.error">
                  {{ state.error }}
                </div>

                <!-- Display added revision IDs as chips/tags -->
                <div class="field is-grouped is-grouped-multiline mt-3" v-if="forms.testRevisionIds.length">
                  <div class="control" v-for="(revId, index) in forms.testRevisionIds" :key="index">
                    <div class="tags has-addons">
                      <span class="tag is-link">{{ revId }}</span>
                      <a class="tag is-delete" @click="removeRevisionId(index)"></a>
                    </div>
                  </div>
                </div>
                <p class="help" v-else>No revision IDs added yet.</p>
              </div>
            </div>

            <div class="buttons mt-4">
=======
            <div class="content mt-4">
              <h3 class="title is-6">ORES Edit Quality Thresholds</h3>
              <p class="help">Set to 0 to disable checks. Values range from 0.0 to 1.0.</p>
            </div>
            <div class="columns">
              <div class="column">
                <div class="field">
                  <label class="label">Damaging threshold</label>
                  <input class="input" type="number" step="0.01" min="0" max="1" v-model.number="forms.oresDamagingThreshold" placeholder="0.7">
                  <p class="help">Edits with damaging probability above this will be blocked</p>
                </div>
                <div class="field mt-3">
                  <label class="label">Goodfaith threshold</label>
                  <input class="input" type="number" step="0.01" min="0" max="1" v-model.number="forms.oresGoodfaithThreshold" placeholder="0.5">
                  <p class="help">Edits with goodfaith probability below this will be blocked</p>
                </div>
              </div>
              <div class="column">
                <div class="field">
                  <label class="label">Damaging threshold (Living persons)</label>
                  <input class="input" type="number" step="0.01" min="0" max="1" v-model.number="forms.oresDamagingThresholdLiving" placeholder="0.5">
                  <p class="help">Stricter threshold for biographies of living persons</p>
                </div>
                <div class="field mt-3">
                  <label class="label">Goodfaith threshold (Living persons)</label>
                  <input class="input" type="number" step="0.01" min="0" max="1" v-model.number="forms.oresGoodfaithThresholdLiving" placeholder="0.7">
                  <p class="help">Stricter threshold for biographies of living persons</p>
                </div>
              </div>
            </div>
            <div class="content mt-5">
              <h3 class="title is-6">Enabled Autoreview Checks</h3>
              <p class="help">Select which checks should run during autoreview. All checks are enabled by default.</p>
            </div>
            <div class="columns is-multiline">
              <div class="column is-half" v-for="check in state.availableChecks" :key="check.id">
                <label class="checkbox">
                  <input type="checkbox" :value="check.id" v-model="forms.enabledChecks">
                  <strong class="ml-2">{{ check.name }}</strong>
                </label>
              </div>
            </div>
            <div class="buttons">
>>>>>>> 95449e05
              <button class="button is-primary" @click="saveConfiguration">Save configuration</button>
            </div>
          </div>
        </div>

      <div class="notification is-danger" v-if="state.error">{{ state.error }}</div>
      <div class="notification is-info" v-if="state.loading">Loading data…</div>

        <div v-if="state.pages.length">
          <div class="content">
            <h2 class="title is-4">Pending pages</h2>
              <div class="field mt-3">
                <label class="label">Search</label>
                <div class="control">
                  <input
                    class="input"
                    type="text"
                    v-model="state.searchQuery"
                    placeholder="Filter by page title, timestamp, user name, comment, or tags..."
                  />
                </div>
                <p class="help">Search is case-insensitive and matches across page titles, timestamps, user names, comments, and tags.</p>
              </div>
              <div class="field is-grouped is-align-items-center mt-3">
                <label class="label mr-2 mb-0">Sort by</label>
                <div class="control">
                  <div class="select">
                    <select v-model="state.sortOrder">
                      <option value="newest">Newest pending page first</option>
                      <option value="oldest">Oldest pending page first</option>
                      <option value="random">Random order</option>
                    </select>
                  </div>
                </div>
              </div>

            <p class="help" v-if="hasMorePages">
              Showing the first {{ pageDisplayLimit }} of {{ state.pages.length }} pending pages.
            </p>
            <div class="buttons mt-3">
              <button
                class="button is-primary"
                @click="runAutoreviewAllVisible"
                :class="{ 'is-loading': state.runningBulkReview }"
                :disabled="!visiblePages.length || state.runningBulkReview"
              >
                Autoreview all listed pages
              </button>
              <div class="show-diff-checkbox">
                <input
                  class="large-checkbox"
                  type="checkbox"
                  id="showdiff"
                  name="showdiff"
                  v-model="state.diffs.showDiffs"
                  @change="saveDiffsToLocalStorage"
                >
                <label for="showdiff">Show Diffs</label>
              </div>
            </div>
            <article v-for="page in visiblePages" :key="page.pageid" class="card mb-5">
              <header class="card-header">
                <p class="card-header-title is-size-5 is-flex is-align-items-center">
                  <span>
                    <a
                      :href="buildLatestRevisionUrl(page)"
                      class="has-text-link"
                      target="_blank"
                      rel="noreferrer noopener"
                    >
                      {{ formatTitle(page.title) }}
                    </a>
                  </span>
                  <span
                    class="is-size-6 has-text-grey ml-3"
                    v-if="page.pending_since"
                  >
                    Pending since {{ formatDate(page.pending_since) }}
                  </span>
                </p>
              </header>
              <div class="card-content">
                <div class="is-flex is-justify-content-flex-end mb-3">
                  <div class="show-diff-checkbox">
                    <input
                      class="large-checkbox"
                      type="checkbox"
                      id="showPagediff"
                      name="showPagediff"
                      v-model="state.diffs.showDiffsByPage[page.pageid]"
                    >
                    <label for="showPagediff">Show Diffs</label>
                  </div>
                  <button
                    class="button is-primary is-light"
                    :class="{ 'is-loading': isAutoreviewRunning(page) }"
                    @click="runAutoreview(page)"
                    :disabled="isAutoreviewRunning(page) || state.runningBulkReview"
                  >
                    Autoreview edits
                  </button>
                </div>
                <div class="table-container">
                  <table class="table is-fullwidth is-striped">
                    <thead>
                      <tr>
                        <th>Timestamp</th>
                        <th>User</th>
                        <th>Comment</th>
                        <th>Tags</th>
                      </tr>
                    </thead>
                    <tbody>
                      <template v-for="revision in page.revisions" :key="revision.revid">
                        <tr>
                          <td>
                            <a
                              v-if="buildRevisionDiffUrl(page, revision)"
                              :href="buildRevisionDiffUrl(page, revision)"
                              class="has-text-link"
                              target="_blank"
                              rel="noreferrer noopener"
                            >
                              {{ formatDate(revision.timestamp) }}
                            </a>
                            <span v-else>{{ formatDate(revision.timestamp) }}</span>
                          </td>
                          <td>
                            <template v-if="buildUserContributionsUrl(revision)">
                              <a
                                :href="buildUserContributionsUrl(revision)"
                                class="has-text-link"
                                target="_blank"
                                rel="noreferrer noopener"
                              >
                                {{ revision.user_name }}
                              </a>
                            </template>
                            <template v-else>
                              {{ revision.user_name || 'Unknown' }}
                            </template>
                            <span class="tag is-danger is-light" v-if="revision.editor_profile.is_blocked">Blocked</span>
                            <span class="tag is-info is-light" v-if="revision.editor_profile.is_bot">Bot</span>
                            <span class="tag is-success is-light" v-if="revision.editor_profile.is_autopatrolled">Autopatrolled</span>
                            <span class="tag is-success is-light" v-if="revision.editor_profile.is_autoreviewed">Autoreviewed</span>
                          </td>
                          <td>{{ revision.comment }}</td>
                          <td>
                            <span class="tag" v-for="tag in revision.change_tags" :key="tag">{{ tag }}</span>
                          </td>
                        </tr>
                        <tr v-if="getRevisionReview(page, revision)">
                          <td colspan="4" class="has-background-light">
                            <div v-if="state.diffs.showDiffsByPage[page.pageid]" :id="'diff-container-' + revision.revid">
                              <p v-if="state.diffs.loadingDiff[revision.revid]">Loading diff…</p>
                              <div v-else v-html="state.diffs.diffHtml[revision.revid]"></div>
                            </div>
                            <div class="content mb-0">
                              <p class="has-text-weight-semibold">Autoreview test results</p>
                              <ul class="mb-2">
                                <li v-for="test in getRevisionReview(page, revision).tests" :key="test.id" class="mb-1">
                                  <span class="tag" :class="statusTagClass(test.status)">{{ formatTestStatus(test.status) }}</span>
                                  <span class="ml-2 has-text-weight-semibold">{{ test.title }}</span>
                                  <span class="ml-2">{{ test.message }}</span>
                                </li>
                              </ul>
                              <p class="has-text-weight-semibold">{{ formatDecision(getRevisionReview(page, revision).decision) }}</p>
                            </div>
                          </td>
                        </tr>
                      </template>
                    </tbody>
                  </table>
                </div>
              </div>
            </article>
            </div>
            <div class="notification is-info" v-if="state.pages.length && !visiblePages.length">
              No pages match your search criteria. Try a different search term.
            </div>
          </div>
        <div class="notification is-warning" v-else>
          No pending revisions cached. Use the refresh button to fetch data.
        </div>
      </section>
    </div>
    {% endverbatim %}

    {{ initial_wikis|json_script:"initial-wikis" }}
    <script src="https://unpkg.com/vue@3/dist/vue.global.prod.js"></script>
    <script src="{% static 'reviews/app.js' %}"></script>
  </body>
</html><|MERGE_RESOLUTION|>--- conflicted
+++ resolved
@@ -106,7 +106,6 @@
                 <textarea class="textarea" rows="4" v-model="forms.autoApprovedGroups" placeholder="One user group per line"></textarea>
               </div>
             </div>
-<<<<<<< HEAD
 
             <!-- Test Mode Section -->
             <div class="box has-background-light mt-4">
@@ -163,8 +162,6 @@
               </div>
             </div>
 
-            <div class="buttons mt-4">
-=======
             <div class="content mt-4">
               <h3 class="title is-6">ORES Edit Quality Thresholds</h3>
               <p class="help">Set to 0 to disable checks. Values range from 0.0 to 1.0.</p>
@@ -208,7 +205,6 @@
               </div>
             </div>
             <div class="buttons">
->>>>>>> 95449e05
               <button class="button is-primary" @click="saveConfiguration">Save configuration</button>
             </div>
           </div>
