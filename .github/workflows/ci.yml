name: CI

on:
  push:
    branches: [ main ]
  pull_request:
    branches: [ main ]
    types: [ opened, synchronize, reopened ]
  pull_request_target:
    types: [ opened, reopened, synchronize ]
  workflow_dispatch:
    inputs:
      pr_number:
        description: 'PR number to test'
        required: true
        type: number

# 👇 Top-level permissions: safe defaults
permissions:
  contents: read
  pull-requests: write

jobs:
  # -------------------------------
  # 🧪 Run tests (on PR code)
  # -------------------------------
  test:
    name: Test and Lint
    runs-on: ubuntu-latest
    if: |
      github.event_name == 'push' ||
      github.event_name == 'workflow_dispatch' ||
      github.event_name == 'pull_request'

    steps:
      - name: Get PR details for manual dispatch
        if: github.event_name == 'workflow_dispatch'
        id: pr_details
        uses: actions/github-script@v7
        with:
          script: |
            try {
              const pr = await github.rest.pulls.get({
                owner: context.repo.owner,
                repo: context.repo.repo,
                pull_number: ${{ github.event.inputs.pr_number }}
              });

              const isFork = pr.data.head.repo.full_name !== context.repo.owner + '/' + context.repo.repo;
              if (isFork) {
                core.warning('PR is from a fork. Checking out fork branch.');
              }

              core.setOutput('ref', pr.data.head.ref);
              core.setOutput('sha', pr.data.head.sha);
              core.setOutput('repo', pr.data.head.repo.full_name);
            } catch (error) {
              core.setFailed(`Failed to fetch PR #${{ github.event.inputs.pr_number }}: ${error.message}`);
            }

      - name: Checkout code
        if: github.event_name != 'workflow_dispatch' || steps.pr_details.outcome == 'success'
        uses: actions/checkout@v4
        with:
          ref: ${{ github.event_name == 'workflow_dispatch' && steps.pr_details.outputs.ref || github.ref }}
          repository: ${{ github.event_name == 'workflow_dispatch' && steps.pr_details.outputs.repo || github.repository }}
          fetch-depth: 0
          persist-credentials: false

      - name: Set up Python 3.9
        uses: actions/setup-python@v5
        with:
          python-version: '3.9'
          cache: 'pip'

      - name: Install dependencies
        run: |
          python -m pip install --upgrade pip
          pip install -r requirements.txt

      - name: Run Ruff linting
        run: ruff check app/

      - name: Run Ruff format check
        run: ruff format --check app/

      - name: Check for missing migrations
        working-directory: ./app
        run: python manage.py makemigrations --check --dry-run

      - name: Run database migrations
        working-directory: ./app
        run: python manage.py migrate

      - name: Run tests
        working-directory: ./app
        run: python manage.py test


  # -------------------------------
  # 🏷️ Label PR (safe for forks)
  # -------------------------------
  label-pr:
    name: Update PR Labels
    runs-on: ubuntu-latest
    needs: test
<<<<<<< HEAD
    if: always() && github.event_name == 'pull_request' && github.event.pull_request.head.repo.fork == false
=======
    if: always() && github.event_name == 'pull_request_target'

    # 🔒 Uses the base repo’s GITHUB_TOKEN, safe to modify labels
>>>>>>> c5f9c3c6
    permissions:
      pull-requests: write

    steps:
      - name: Add ready-for-review label on success
        if: needs.test.result == 'success'
        uses: actions-ecosystem/action-add-labels@v1
        with:
          labels: ready-for-review

      - name: Remove changes-required label on success
        if: needs.test.result == 'success'
        uses: actions-ecosystem/action-remove-labels@v1
        with:
          labels: changes-required
        continue-on-error: true

      - name: Add changes-required label on failure
        if: needs.test.result == 'failure'
        uses: actions-ecosystem/action-add-labels@v1
        with:
          labels: changes-required

      - name: Remove ready-for-review label on failure
        if: needs.test.result == 'failure'
        uses: actions-ecosystem/action-remove-labels@v1
        with:
          labels: ready-for-review
        continue-on-error: true<|MERGE_RESOLUTION|>--- conflicted
+++ resolved
@@ -104,13 +104,9 @@
     name: Update PR Labels
     runs-on: ubuntu-latest
     needs: test
-<<<<<<< HEAD
-    if: always() && github.event_name == 'pull_request' && github.event.pull_request.head.repo.fork == false
-=======
     if: always() && github.event_name == 'pull_request_target'
 
     # 🔒 Uses the base repo’s GITHUB_TOKEN, safe to modify labels
->>>>>>> c5f9c3c6
     permissions:
       pull-requests: write
 
