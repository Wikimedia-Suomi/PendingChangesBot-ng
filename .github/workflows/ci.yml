--- conflicted
+++ resolved
@@ -57,69 +57,6 @@
               core.setFailed(`Failed to fetch PR #${{ github.event.inputs.pr_number }}: ${error.message}`);
             }
 
-<<<<<<< HEAD
-            core.setOutput('ref', pr.data.head.ref);
-            core.setOutput('sha', pr.data.head.sha);
-            core.setOutput('repo', pr.data.head.repo.full_name);
-          } catch (error) {
-            core.setFailed(`Failed to fetch PR #${{ github.event.inputs.pr_number }}: ${error.message}`);
-          }
-
-    - name: Checkout code
-      if: github.event_name != 'workflow_dispatch' || steps.pr_details.outcome == 'success'
-      uses: actions/checkout@v4
-      with:
-        ref: ${{ github.event_name == 'workflow_dispatch' && steps.pr_details.outputs.ref || github.ref }}
-        repository: ${{ github.event_name == 'workflow_dispatch' && steps.pr_details.outputs.repo || github.repository }}
-        fetch-depth: 0
-        persist-credentials: false
-
-    - name: Set up Python 3.9
-      uses: actions/setup-python@v5
-      with:
-        python-version: '3.9'
-        cache: 'pip'
-
-    - name: Install dependencies
-      run: |
-        python -m pip install --upgrade pip
-        pip install -r requirements.txt
-
-    - name: Run Ruff linting
-      run: ruff check app/
-
-    - name: Run Ruff format check
-      run: ruff format --check app/
-
-    - name: Check for missing migrations
-      working-directory: ./app
-      run: python manage.py makemigrations --check --dry-run
-
-    - name: Run database migrations
-      working-directory: ./app
-      run: python manage.py migrate
-
-    - name: Run tests with coverage
-      working-directory: ./app
-      run: |
-        coverage run --source='.' manage.py test
-        coverage report
-
-    - name: Generate coverage reports
-      if: always()
-      working-directory: ./app
-      run: |
-        coverage html
-        coverage xml
-
-    - name: Upload coverage report
-      if: always()
-      uses: actions/upload-artifact@v4
-      with:
-        name: coverage-report
-        path: app/htmlcov/
-        retention-days: 7
-=======
       - name: Checkout code
         if: github.event_name != 'workflow_dispatch' || steps.pr_details.outcome == 'success'
         uses: actions/checkout@v4
@@ -128,7 +65,6 @@
           repository: ${{ github.event_name == 'workflow_dispatch' && steps.pr_details.outputs.repo || github.repository }}
           fetch-depth: 0
           persist-credentials: false
->>>>>>> c5f9c3c6
 
       - name: Set up Python 3.9
         uses: actions/setup-python@v5
@@ -157,7 +93,24 @@
 
       - name: Run tests
         working-directory: ./app
-        run: python manage.py test
+        run: |
+          coverage run --source='.' manage.py test
+          coverage report
+
+      - name: Generate coverage reports
+        if: always()
+        working-directory: ./app
+        run: |
+          coverage html
+          coverage xml
+
+      - name: Upload coverage report
+        if: always()
+        uses: actions/upload-artifact@v4
+        with:
+          name: coverage-report
+          path: app/htmlcov/
+          retention-days: 7
 
 
   # -------------------------------
