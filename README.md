Please check out the contribution guide ([CONTRIBUTION.md](https://github.com/Wikimedia-Suomi/PendingChangesBot-ng/blob/main/CONTRIBUTING.md)) before making any contributions.

# PendingChangesBot

PendingChangesBot is a Django application that inspects pending changes on Wikimedia
projects using the Flagged Revisions API. It fetches the 50 oldest pending pages for a
selected wiki, caches their pending revisions together with editor metadata, and exposes a
Vue.js interface for reviewing the results.

## Installation

1. **Fork the repository**
   * A fork is a new repository that shares code and visibility settings with the original “upstream” repository. Forks are often used to iterate on ideas or changes before they are proposed back to the upstream repository.
   * For more details about how to fork a repository, please check out the [github docs](https://docs.github.com/en/pull-requests/collaborating-with-pull-requests/working-with-forks/fork-a-repo) for it.
2. **Clone the repository**
   * Using SSH ([requires setup of ssh keys](https://docs.github.com/en/authentication/connecting-to-github-with-ssh))
   ```bash
   git clone git@github.com:Wikimedia-Suomi/PendingChangesBot-ng.git
   cd PendingChangesBot-ng
   ```
   * Using HTTPS
    ```bash
   git clone https://github.com/Wikimedia-Suomi/PendingChangesBot-ng.git
   cd PendingChangesBot-ng
   ```
3. **Check your python version** (recommended)
   * On **Windows**:
   ```bash
   python --version
   ```
   * On **macOS**:
   ```bash
   python3 --version
   ```
   Install if not found *for python3 you need to install pip3 
4. **Create and activate a virtual environment** (recommended)
   ```bash
   python3 -m venv venv
   source venv/bin/activate  # On Windows use: .venv\\Scripts\\activate
   ```
5. **Install Python dependencies**
   * On **Windows**:
   ```bash
   pip install --upgrade pip
   pip install -r requirements.txt
   ```
   * On **macOS**:
   ```bash
   pip3 install --upgrade pip
   pip3 install -r requirements.txt
   ```


## Configuring Pywikibot with OAuth

<<<<<<< HEAD
Pywikibot requires OAuth 1.0a authentication to interact with Wikimedia APIs.

### Quick Setup

1. **Copy the example configuration:**
   ```bash
   cp user-config.py.example user-config.py
   ```

2. **Register an OAuth 1.0a consumer:**
   - Visit: <https://meta.wikimedia.org/wiki/Special:OAuthConsumerRegistration/propose>
   - Click "Propose an OAuth 1.0a consumer"
   - Leave callback URL **blank**
   - Select grants: Basic rights, High-volume (bot) access, Edit existing pages, Patrol changes
   - Check "This consumer is for use only by [your username]"

3. **Add credentials to `user-config.py`:**
   - Replace `YourWikipediaUsername` with your actual username
   - Replace OAuth token placeholders with your actual tokens

4. **Test your setup:**
=======
Pywikibot needs to log in to [meta.wikimedia.org](https://meta.wikimedia.org) and approve
Superset's OAuth client before the SQL queries in `SupersetQuery` will succeed. Follow
the steps below once per user account that will run PendingChangesBot:
1. **Move to app directory**
   All pywikibot and manage.py commands should be run in the app directory.
   
   ```bash
   cd app
   ```

3. **Create a Pywikibot configuration**
   ```bash
   echo "usernames['meta']['meta'] = 'WIKIMEDIA_USERNAME'" > user-config.py
   ```

4. **Log in with Pywikibot**
   * On **Windows**:
>>>>>>> a335da71
   ```bash
   python3 -m pywikibot.scripts.login -site:meta
   ```
<<<<<<< HEAD
   Expected output: `Logged in on meta:meta as YourUsername`

5. **Approve Superset's OAuth client:**
   - Visit <https://superset.wmcloud.org/login/>
   - Authorize the OAuth request

📖 **For detailed step-by-step instructions, troubleshooting, and security best practices**, see [CONTRIBUTING.md](CONTRIBUTING.md#configuring-pywikibot-with-oauth).
=======
   * On **macOS**:
   ```bash
   python3 -m pywikibot.scripts.login -site:meta
   ```
   The command should report `Logged in on metawiki` and create a persistent login
   cookie at `~/.pywikibot/pywikibot.lwp`.

5. **Approve Superset's OAuth client**
   - While still logged in to Meta-Wiki in your browser, open
     <https://superset.wmcloud.org/login/>.
   - Authorize the OAuth request for Superset. After approval you should be redirected
     to Superset's interface.
>>>>>>> a335da71

## Running the database migrations
```bash
cd app
```
On **Windows**:
```bash
python manage.py makemigrations
python manage.py migrate
```
* On **macOS**:
```bash
python3 manage.py makemigrations
python3 manage.py migrate
```

## Running the application

The Django project serves both the API and the Vue.js frontend from the same codebase.
```bash
cd app
```
* On **Windows**:
```bash
python manage.py runserver
```
* On **macOS**:
```bash
python3 manage.py runserver
```

Open <http://127.0.0.1:8000/> in your browser to use the interface. JSON endpoints are
available under `/api/wikis/<wiki_id>/…`, for example `/api/wikis/1/pending/`.

## Running unit tests

Unit tests live in the Django backend project. Run them from the `app/` directory so Django can locate the correct settings module.
```bash
cd app
```
* On **Windows**:
```bash
python manage.py test
```
* On **macOS**:
```bash
python3 manage.py test
```

## Running Flake8

Run Flake8 from the repository root to lint the code according to the configuration provided in `.flake8`.

```bash
flake8
```

If you are working inside a virtual environment, ensure it is activated before executing the command.

After these steps Pywikibot will be able to call Superset's SQL Lab API without running
into `User not logged in` errors, and PendingChangesBot can fetch pending revisions
successfully.<|MERGE_RESOLUTION|>--- conflicted
+++ resolved
@@ -53,7 +53,6 @@
 
 ## Configuring Pywikibot with OAuth
 
-<<<<<<< HEAD
 Pywikibot requires OAuth 1.0a authentication to interact with Wikimedia APIs.
 
 ### Quick Setup
@@ -75,29 +74,9 @@
    - Replace OAuth token placeholders with your actual tokens
 
 4. **Test your setup:**
-=======
-Pywikibot needs to log in to [meta.wikimedia.org](https://meta.wikimedia.org) and approve
-Superset's OAuth client before the SQL queries in `SupersetQuery` will succeed. Follow
-the steps below once per user account that will run PendingChangesBot:
-1. **Move to app directory**
-   All pywikibot and manage.py commands should be run in the app directory.
-   
-   ```bash
-   cd app
-   ```
-
-3. **Create a Pywikibot configuration**
-   ```bash
-   echo "usernames['meta']['meta'] = 'WIKIMEDIA_USERNAME'" > user-config.py
-   ```
-
-4. **Log in with Pywikibot**
-   * On **Windows**:
->>>>>>> a335da71
    ```bash
    python3 -m pywikibot.scripts.login -site:meta
    ```
-<<<<<<< HEAD
    Expected output: `Logged in on meta:meta as YourUsername`
 
 5. **Approve Superset's OAuth client:**
@@ -105,20 +84,6 @@
    - Authorize the OAuth request
 
 📖 **For detailed step-by-step instructions, troubleshooting, and security best practices**, see [CONTRIBUTING.md](CONTRIBUTING.md#configuring-pywikibot-with-oauth).
-=======
-   * On **macOS**:
-   ```bash
-   python3 -m pywikibot.scripts.login -site:meta
-   ```
-   The command should report `Logged in on metawiki` and create a persistent login
-   cookie at `~/.pywikibot/pywikibot.lwp`.
-
-5. **Approve Superset's OAuth client**
-   - While still logged in to Meta-Wiki in your browser, open
-     <https://superset.wmcloud.org/login/>.
-   - Authorize the OAuth request for Superset. After approval you should be redirected
-     to Superset's interface.
->>>>>>> a335da71
 
 ## Running the database migrations
 ```bash
